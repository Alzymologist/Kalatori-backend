--- conflicted
+++ resolved
@@ -189,16 +189,6 @@
         pair,
         endpoint_properties,
         destination,
-<<<<<<< HEAD
-    )
-    .context("failed to initialise the database module")?;
-
-    let processor = Processor::new(
-        api_config,
-        database.clone(),
-        shutdown_notification.subscribe(),
-=======
->>>>>>> a320d02e
     )
     .context("failed to initialise the database module")?;
 
