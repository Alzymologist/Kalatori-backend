--- conflicted
+++ resolved
@@ -1,9 +1,5 @@
 use crate::{
     error::{Error, ServerError},
-    handlers::{
-        health::{audit, health, status},
-        order::{force_withdrawal, investigate, order},
-    },
     state::State,
 };
 use axum::{
@@ -12,13 +8,17 @@
     routing, Router,
 };
 use axum_macros::debug_handler;
-<<<<<<< HEAD
-use serde::Serialize;
-=======
->>>>>>> 10d616eb
+use handlers::{
+    health::{audit, health, status},
+    order::{force_withdrawal, investigate, order},
+};
 use std::{borrow::Cow, collections::HashMap, future::Future, net::SocketAddr};
 use tokio::net::TcpListener;
 use tokio_util::sync::CancellationToken;
+
+mod handlers;
+
+pub mod definitions;
 
 pub const MODULE: &str = module_path!();
 
@@ -61,205 +61,7 @@
     })
 }
 
-<<<<<<< HEAD
-#[derive(Debug, Serialize)]
-struct InvalidParameter {
-    parameter: String,
-    message: String,
-}
-
-async fn process_order(
-    state: State,
-    matched_path: &MatchedPath,
-    path_result: Result<RawPathParams, RawPathParamsRejection>,
-    query: Option<Json<HashMap<String, serde_json::Value>>>,
-) -> Result<OrderResponse, Error> {
-    const ORDER_ID: &str = "order_id";
-
-    let path_parameters =
-        path_result.map_err(|_| OrderError::InvalidParameter(matched_path.as_str().to_owned()))?;
-    let order = path_parameters
-        .iter()
-        .find_map(|(key, value)| (key == ORDER_ID).then_some(value))
-        .ok_or_else(|| OrderError::MissingParameter(ORDER_ID.into()))?
-        .to_owned();
-
-    if let Some(query) = query {
-        let get_parameter = |parameter: &str| {
-            query
-                .get(parameter)
-                .ok_or_else(|| OrderError::MissingParameter(parameter.into()))
-        };
-
-        let serde_json::Value::String(currency) = get_parameter(CURRENCY)?.to_owned() else {
-            return Err(OrderError::InvalidParameter(CURRENCY.into()).into());
-        };
-        let serde_json::Value::String(callback) = get_parameter(CALLBACK)?.to_owned() else {
-            return Err(OrderError::InvalidParameter(CALLBACK.into()).into());
-        };
-        let serde_json::Value::Number(number) = get_parameter(AMOUNT)?.to_owned() else {
-            return Err(OrderError::InvalidParameter(AMOUNT.into()).into());
-        };
-        let Some(amount) = number.as_f64() else {
-            return Err(OrderError::InvalidParameter(AMOUNT.into()).into());
-        };
-
-        // TODO: Add a proper exdep check.
-        // if amount < 0.07 {
-        //     return Err(OrderError::LessThanExistentialDeposit(0.07));
-        // }
-
-        state
-            .create_order(OrderQuery {
-                order,
-                amount,
-                callback,
-                currency,
-            })
-            .await
-    } else {
-        state.order_status(&order).await
-    }
-}
-
-#[debug_handler]
-async fn order(
-    extract::State(state): extract::State<State>,
-    matched_path: MatchedPath,
-    path_result: Result<RawPathParams, RawPathParamsRejection>,
-    json: Option<Json<HashMap<String, serde_json::Value>>>,
-) -> Response {
-    match process_order(state, &matched_path, path_result, json).await {
-        Ok(order) => match order {
-            OrderResponse::NewOrder(order_status) => (StatusCode::CREATED, Json(order_status)).into_response(),
-            OrderResponse::FoundOrder(order_status) => (StatusCode::OK, Json(order_status)).into_response(),
-            OrderResponse::ModifiedOrder(order_status) => (StatusCode::OK, Json(order_status)).into_response(),
-            OrderResponse::CollidedOrder(order_status) => (StatusCode::CONFLICT, Json(order_status)).into_response(),
-            OrderResponse::NotFound => (StatusCode::NOT_FOUND, "").into_response(),
-        },
-        Err(Error::Order(error)) => match error {
-            OrderError::LessThanExistentialDeposit(existential_deposit) => (
-                StatusCode::BAD_REQUEST,
-                Json([InvalidParameter {
-                    parameter: AMOUNT.into(),
-                    message: format!("provided amount is less than the currency's existential deposit ({existential_deposit})"),
-                }]),
-            )
-                .into_response(),
-            OrderError::UnknownCurrency => (
-                StatusCode::BAD_REQUEST,
-                Json([InvalidParameter {
-                    parameter: CURRENCY.into(),
-                    message: "provided currency isn't supported".into(),
-                }]),
-            )
-                .into_response(),
-            OrderError::MissingParameter(parameter) => (
-                StatusCode::BAD_REQUEST,
-                Json([InvalidParameter {
-                    parameter,
-                    message: "parameter wasn't found".into(),
-                }]),
-            )
-                .into_response(),
-            OrderError::InvalidParameter(parameter) => (
-                StatusCode::BAD_REQUEST,
-                Json([InvalidParameter {
-                    parameter,
-                    message: "parameter's format is invalid".into(),
-                }]),
-            )
-                .into_response(),
-            OrderError::InternalError => StatusCode::INTERNAL_SERVER_ERROR.into_response(),
-        },
-        Err(other) => (StatusCode::INTERNAL_SERVER_ERROR, other.to_string()).into_response(),
-    }
-}
-
-async fn process_force_withdrawal(
-    state: State,
-    matched_path: &MatchedPath,
-    path_result: Result<RawPathParams, RawPathParamsRejection>,
-) -> Result<Option<OrderStatus>, ForceWithdrawalError> {
-    const ORDER_ID: &str = "order_id";
-
-    let path_parameters = path_result
-        .map_err(|_| ForceWithdrawalError::InvalidParameter(matched_path.as_str().to_owned()))?;
-    let order = path_parameters
-        .iter()
-        .find_map(|(key, value)| (key == ORDER_ID).then_some(value))
-        .ok_or_else(|| ForceWithdrawalError::MissingParameter(ORDER_ID.into()))?
-        .to_owned();
-    state
-        .force_withdrawal(order)
-        .await
-        .map_err(|e| /* ForceWithdrawalError::WithdrawalError(e.into()) */
-             panic!("db connection is down, state is lost")) //TODO tell this to client
-}
-
-#[debug_handler]
-async fn force_withdrawal(
-    extract::State(state): extract::State<State>,
-    matched_path: MatchedPath,
-    path_result: Result<RawPathParams, RawPathParamsRejection>,
-) -> Response {
-    match process_force_withdrawal(state, &matched_path, path_result).await {
-        Ok(Some(a)) => (StatusCode::CREATED, Json(a)).into_response(),
-        Ok(None) => (StatusCode::NOT_FOUND, "").into_response(),
-        Err(ForceWithdrawalError::WithdrawalError(a)) => {
-            (StatusCode::BAD_REQUEST, Json(a)).into_response()
-        }
-        Err(ForceWithdrawalError::MissingParameter(parameter)) => (
-            StatusCode::BAD_REQUEST,
-            Json([InvalidParameter {
-                parameter,
-                message: "parameter wasn't found".into(),
-            }]),
-        )
-            .into_response(),
-        Err(ForceWithdrawalError::InvalidParameter(parameter)) => (
-            StatusCode::BAD_REQUEST,
-            Json([InvalidParameter {
-                parameter,
-                message: "parameter's format is invalid".into(),
-            }]),
-        )
-            .into_response(),
-    }
-}
-
-async fn status(
-    extract::State(state): extract::State<State>,
-) -> ([(HeaderName, &'static str); 1], Json<ServerStatus>) {
-    match state.server_status().await {
-        Ok(status) => ([(header::CACHE_CONTROL, "no-store")], status.into()),
-        Err(_e) => panic!("db connection is down, state is lost"), //TODO tell this to client
-    }
-}
-
-async fn health(
-    extract::State(state): extract::State<State>,
-) -> ([(HeaderName, &'static str); 1], Json<ServerStatus>) {
-    todo!();
-}
-
-async fn audit(extract::State(state): extract::State<State>) -> Response {
-    StatusCode::NOT_IMPLEMENTED.into_response()
-}
-
-#[debug_handler]
-async fn investigate(
-    extract::State(state): extract::State<State>,
-    matched_path: MatchedPath,
-    path_result: Result<RawPathParams, RawPathParamsRejection>,
-    query: Query<HashMap<String, String>>,
-) -> Response {
-    todo!()
-}
-
-=======
 // TODO: Clarify what this is doing
->>>>>>> 10d616eb
 #[debug_handler]
 async fn public_payment_account(
     extract::State(state): extract::State<State>,
