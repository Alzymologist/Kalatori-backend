//! A tracker that follows individual chain

use crate::{
    chain::{
        definitions::{BlockHash, ChainTrackerRequest, Invoice},
        payout::payout,
        rpc::{
            assets_set_at_block, block_hash, genesis_hash, metadata, next_block, next_block_number,
            runtime_version_identifier, specs, subscribe_blocks, transfer_events,
        },
        utils::parse_transfer_event,
    },
    database::{FinalizedTxDb, TransactionInfoDb, TransactionInfoDbInner, TxKind},
    definitions::{
        api_v2::{Amount, CurrencyProperties, Health, RpcInfo, TokenKind, TxStatus},
        Chain,
    },
    error::{ChainError, Error},
    signer::Signer,
    state::State,
    utils::task_tracker::TaskTracker,
};
use frame_metadata::v15::RuntimeMetadataV15;
use jsonrpsee::ws_client::{WsClient, WsClientBuilder};
use serde_json::Value;
use std::{collections::HashMap, time::SystemTime};
use substrate_crypto_light::common::AsBase58;
use substrate_parser::{AsMetadata, ShortSpecs};
use time::{format_description::well_known::Rfc3339, OffsetDateTime};
use tokio::{
    sync::mpsc,
    time::{timeout, Duration},
};
use tokio_util::sync::CancellationToken;

#[allow(clippy::too_many_lines)]
pub fn start_chain_watch(
    chain: Chain,
    chain_tx: mpsc::Sender<ChainTrackerRequest>,
    mut chain_rx: mpsc::Receiver<ChainTrackerRequest>,
    state: State,
    signer: Signer,
    task_tracker: TaskTracker,
    cancellation_token: CancellationToken,
    rpc_update_tx: mpsc::Sender<RpcInfo>,
) {
    task_tracker
        .clone()
        .spawn(format!("Chain {} watcher", chain.name.clone()), async move {
            let watchdog = 120000;
            let mut watched_accounts = HashMap::new();
            let mut shutdown = false;
            // TODO: random pick instead
            for endpoint in chain.endpoints.clone().iter().cycle() {
                // not restarting chain if shutdown is in progress
                if shutdown || cancellation_token.is_cancelled() {
                    break;
                }

                let _ = rpc_update_tx.send(RpcInfo {
                    chain_name: chain.name.clone(),
                    rpc_url: endpoint.clone(),
                    status: Health::Degraded,
                }).await;

                if let Ok(client) = WsClientBuilder::default().build(endpoint).await {
                    let _ = rpc_update_tx.send(RpcInfo {
                        chain_name: chain.name.clone(),
                        rpc_url: endpoint.clone(),
                        status: Health::Ok,
                    }).await;

                    // prepare chain
                    let watcher = match ChainWatcher::prepare_chain(
                        &client,
                        chain.clone(),
                        &mut watched_accounts,
                        endpoint,
                        chain_tx.clone(),
                        state.interface(),
                        task_tracker.clone(),
                    )
                        .await
                    {
                        Ok(a) => a,
                        Err(e) => {
                            tracing::warn!(
                                "Failed to connect to chain {}, due to {} switching RPC server...",
                                chain.name,
                                e
                            );
                            continue;
                        }
                    };


                    // fulfill requests
                    while let Ok(Some(request)) =
                        timeout(Duration::from_millis(watchdog), chain_rx.recv()).await
                    {
                        match request {
                            ChainTrackerRequest::NewBlock(block_number) => {
                                // TODO: hide this under rpc module
                                let block = match block_hash(&client, Some(block_number)).await {
                                    Ok(a) => a,
                                    Err(e) => {
                                        tracing::info!(
                                            "Failed to receive block in chain {}, due to {}; Switching RPC server...",
                                            chain.name,
                                            e
                                        );
                                        break;
                                    },
                                };

                                tracing::debug!("Block hash {} from {}", block.to_string(), chain.name);

                                if watcher.version != runtime_version_identifier(&client, &block).await? {
                                    tracing::info!("Different runtime version reported! Restarting connection...");
                                    break;
                                }

<<<<<<< HEAD
                                match transfer_events(
                                    &client,
                                    &block,
                                    &watcher.metadata,
                                )
                                    .await {
                                        Ok((timestamp, events)) => {
                                        tracing::debug!("Watched accounts: {watched_accounts:?}");
                                        tracing::debug!("Got a block with timestamp {timestamp:?} & events: {events:?}");

                                        let mut id_remove_list = Vec::new();
                                        let now = SystemTime::now().duration_since(SystemTime::UNIX_EPOCH).unwrap().as_millis() as u64;

                                        for (id, invoice) in &watched_accounts {
                                            for (extrinsic_option, event) in &events {
                                                if let Some((tx_kind, another_account, transfer_amount)) = parse_transfer_event(&invoice.address, &event.0.fields) {
                                                    tracing::debug!("Found {tx_kind:?} from/to {another_account:?} with {transfer_amount:?} token(s).");

                                                    let Some((position_in_block, extrinsic)) = extrinsic_option else {
                                                        return Err(Error::from(ChainError::TransferEventNoExtrinsic));
                                                    };

                                                    let finalized_tx_timestamp = (OffsetDateTime::UNIX_EPOCH + Duration::from_millis(timestamp.0))
                                                        .format(&Rfc3339).unwrap().into();
                                                    let finalized_tx = FinalizedTxDb {
                                                            block_number,
                                                            position_in_block: *position_in_block
                                                        }.into();
                                                    let amount = Amount::Exact(transfer_amount.format(invoice.currency.decimals));
                                                    let status = TxStatus::Finalized;
                                                    let currency = invoice.currency.clone();
                                                    let transaction_bytes = const_hex::encode_prefixed(extrinsic);

                                                    match tx_kind {
                                                        kind @ TxKind::Payment => {
                                                            match invoice.check(&client, &watcher, &block).await {
                                                                Ok(true) => {
                                                                    state.order_paid(id.clone()).await;
                                                                }
                                                                Ok(false) => {}
                                                                Err(e) => {
                                                                    tracing::warn!("account fetch error: {0:?}", e);
                                                                }
                                                            }

                                                            state.record_transaction(
                                                                TransactionInfoDb {
                                                                    transaction_bytes,
                                                                    inner: TransactionInfoDbInner {
                                                                        finalized_tx,
                                                                        finalized_tx_timestamp,
                                                                        sender: another_account.to_base58_string(42),
                                                                        recipient: invoice.address.to_base58_string(42),
                                                                        amount,
                                                                        currency,
                                                                        status,
                                                                        kind,
                                                                    } },
                                                                    id.clone()).await?;
                                                        }
                                                        kind @ TxKind::Withdrawal => {
                                                            state.record_transaction(
                                                                TransactionInfoDb {
                                                                    transaction_bytes,
                                                                    inner: TransactionInfoDbInner {
                                                                        finalized_tx,
                                                                        finalized_tx_timestamp,
                                                                        sender: invoice.address.to_base58_string(42),
                                                                        recipient: another_account.to_base58_string(42),
                                                                        amount,
                                                                        currency,
                                                                        status,
                                                                        kind,
                                                                    } },
                                                                    id.clone()).await?;
                                                        }
                                                    }
                                                } else if invoice.death.0 <= now {
                                                    match state.is_order_paid(id.clone()).await {
                                                        Ok(paid_db) => {
                                                            if !paid_db {
                                                                match invoice.check(&client, &watcher, &block).await {
                                                                    Ok(paid) => {
                                                                        if paid {
                                                                            state.order_paid(id.clone()).await;
                                                                        }
                                                                    }
                                                                    Err(e) => {
                                                                        tracing::warn!("account fetch error: {0:?}", e);
                                                                    }
                                                                }
                                                            }

                                                            tracing::debug!("Removing an account {id:?} due to passing its death timestamp");
                                                            id_remove_list.push(id.to_owned());
                                                        }
                                                        Err(e) => {
                                                            tracing::warn!("account read error: {e:?}");
                                                        }
                                                    }
                                                }
=======
                                let mut id_remove_list = Vec::new();
                                let now = SystemTime::now().duration_since(SystemTime::UNIX_EPOCH).unwrap().as_millis() as u64;

                                // Important! There used to be a significant oprimisation that
                                // watched events and checked only accounts that have tranfers into
                                // them in given block; this was found to be unreliable: there are
                                // ways to transfer funds without emitting a transfer event (one
                                // notable example is through asset exchange procedure directed
                                // straight into invoice account), and probably even without any
                                // reliably expected event (through XCM). Thus we just scan all
                                // accounts, every time. Please submit a PR or an issue if you
                                // figure out a reliable optimization for this.
                                for (id, invoice) in &watched_accounts {
                                    match invoice.check(&client, &watcher, &block).await {
                                        Ok(true) => {
                                            state.order_paid(id.clone()).await;
                                            id_remove_list.push(id.to_owned());
                                        },
                                        Ok(false) => {
                                            if invoice.death.0 <= now {
                                                id_remove_list.push(id.to_owned());
>>>>>>> 45dad7a0
                                            }
                                        },
                                        Err(e) => {
                                            tracing::warn!("account fetch error: {0:?}", e);
                                        }
                                    }
                                }

                                for id in id_remove_list {
                                    watched_accounts.remove(&id);
                                };

                                tracing::debug!("Block {} from {} processed successfully", block.to_string(), chain.name);
                            }
                            ChainTrackerRequest::WatchAccount(request) => {
                                watched_accounts.insert(request.id.clone(), Invoice::from_request(request));
                            }
                            ChainTrackerRequest::Reap(request) => {
                                let id = request.id.clone();
                                let rpc = endpoint.clone();
                                let reap_state_handle = state.interface();
                                let watcher_for_reaper = watcher.clone();
                                let signer_for_reaper = signer.interface();

                                task_tracker.clone().spawn(format!("Initiate payout for order {}", id.clone()), async move {
                                    drop(payout(rpc, Invoice::from_request(request), reap_state_handle, watcher_for_reaper, signer_for_reaper).await);
                                    Ok(format!("Payout attempt for order {id} terminated"))
                                });
                            }
                            ChainTrackerRequest::ForceReap(request) => {
                                let id = request.id.clone();
                                let rpc = endpoint.clone();
                                let reap_state_handle = state.interface();
                                let watcher_for_reaper = watcher.clone();
                                let signer_for_reaper = signer.interface();
                                task_tracker.clone().spawn(format!("Initiate forced payout for order {}", id.clone()), async move {
                                    drop(payout(rpc, Invoice::from_request(request), reap_state_handle, watcher_for_reaper, signer_for_reaper).await);
                                    Ok(format!("Forced payout attempt for order {id} terminated"))
                                });
                            }
                            ChainTrackerRequest::Shutdown(res) => {
                                shutdown = true;
                                let _ = res.send(());
                                break;
                            }
                        }
                    }
                } else {
                    drop(rpc_update_tx.send(RpcInfo {
                        chain_name: chain.name.clone(),
                        rpc_url: endpoint.clone(),
                        status: Health::Critical,
                    }).await);
                }
            }
            Ok(format!("Chain {} monitor shut down", chain.name))
        });
}

#[derive(Debug, Clone)]
pub struct ChainWatcher {
    pub genesis_hash: BlockHash,
    pub metadata: RuntimeMetadataV15,
    pub specs: ShortSpecs,
    pub assets: HashMap<String, CurrencyProperties>,
    version: Value,
}

impl ChainWatcher {
    #[expect(clippy::too_many_lines)]
    pub async fn prepare_chain(
        client: &WsClient,
        chain: Chain,
        watched_accounts: &mut HashMap<String, Invoice>,
        rpc_url: &str,
        chain_tx: mpsc::Sender<ChainTrackerRequest>,
        state: State,
        task_tracker: TaskTracker,
    ) -> Result<Self, ChainError> {
        let genesis_hash = genesis_hash(client).await?;
        let mut blocks = subscribe_blocks(client).await?;
        let block = next_block(client, &mut blocks).await?;
        let version = runtime_version_identifier(client, &block).await?;
        let metadata = metadata(client, &block).await?;
        let name = <RuntimeMetadataV15 as AsMetadata<()>>::spec_name_version(&metadata)?.spec_name;
        if name != chain.name {
            return Err(ChainError::WrongNetwork {
                expected: chain.name,
                actual: name,
                rpc: rpc_url.to_string(),
            });
        }
        let specs = specs(client, &metadata, &block).await?;
        let mut assets =
            assets_set_at_block(client, &block, &metadata, rpc_url, specs.clone()).await?;

        // TODO: make this verbosity less annoying
        tracing::info!(
            "chain {} requires native token {:?} and {:?}",
            &chain.name,
            &chain.native_token,
            &chain.asset
        );
        // Remove unwanted assets
        assets = assets
            .into_iter()
            .filter_map(|(asset_name, properties)| {
                tracing::info!(
                    "chain {} has token {} with properties {:?}",
                    &chain.name,
                    &asset_name,
                    &properties
                );

                chain
                    .asset
                    .iter()
                    .find(|a| Some(a.id) == properties.asset_id)
                    .map(|a| (a.name.clone(), properties))
            })
            .collect();

        if let Some(native_token) = chain.native_token.clone() {
            if native_token.decimals == specs.decimals {
                assets.insert(
                    native_token.name,
                    CurrencyProperties {
                        chain_name: name,
                        kind: TokenKind::Native,
                        decimals: specs.decimals,
                        rpc_url: rpc_url.to_owned(),
                        asset_id: None,
                        ss58: 0,
                    },
                );
            }
        }

        // Deduplication is done on chain manager level;
        // Check that we have same number of assets as requested (we've checked that we have only
        // wanted ones and performed deduplication before)
        //
        // This is probably an optimisation, but I don't have time to analyse perfirmance right
        // now, it's just simpler to implement
        //
        // TODO: maybe check if at least one endpoint responds with proper assets and if not, shut
        // down
        if assets.len() != chain.asset.len() + usize::from(chain.native_token.is_some()) {
            return Err(ChainError::AssetsInvalid(chain.name));
        }
        // this MUST assert that assets match exactly before reporting it

        state.connect_chain(assets.clone()).await;

        let chain = ChainWatcher {
            genesis_hash,
            metadata,
            specs,
            assets,
            version,
        };

        // check monitored accounts
        let mut id_remove_list = Vec::new();
        for (id, account) in watched_accounts.iter() {
            match account.check(client, &chain, &block).await {
                Ok(true) => {
                    state.order_paid(id.clone()).await;
                    id_remove_list.push(id.to_owned());
                }
                Ok(false) => (),
                Err(e) => {
                    tracing::warn!("account fetch error: {0}", e);
                }
            }
        }
        for id in id_remove_list {
            watched_accounts.remove(&id);
        }

        let rpc = rpc_url.to_string();
        task_tracker.spawn(format!("watching blocks at {rpc}"), async move {
            loop {
                match next_block_number(&mut blocks).await {
                    Ok(block) => {
                        tracing::debug!("received block {block} from {rpc}");
                        if let Err(e) = chain_tx.send(ChainTrackerRequest::NewBlock(block)).await {
                            tracing::warn!(
                                "Block watch internal communication error: {e} at {rpc}"
                            );
                            break;
                        }
                    }
                    Err(e) => {
                        tracing::warn! {"Block watch error: {e} at {rpc}"};
                        break;
                    }
                }
            }
            // this should reset chain monitor on timeout;
            // but if this breaks, it means that the latter is already down either way
            Ok(format!("Block watch at {rpc} stopped"))
        });

        Ok(chain)
    }
}<|MERGE_RESOLUTION|>--- conflicted
+++ resolved
@@ -23,7 +23,7 @@
 use frame_metadata::v15::RuntimeMetadataV15;
 use jsonrpsee::ws_client::{WsClient, WsClientBuilder};
 use serde_json::Value;
-use std::{collections::HashMap, time::SystemTime};
+use std::{collections::{HashMap, HashSet}, time::SystemTime};
 use substrate_crypto_light::common::AsBase58;
 use substrate_parser::{AsMetadata, ShortSpecs};
 use time::{format_description::well_known::Rfc3339, OffsetDateTime};
@@ -120,7 +120,13 @@
                                     break;
                                 }
 
-<<<<<<< HEAD
+                                tracing::debug!("Watched accounts: {watched_accounts:?}");
+
+                                let now = SystemTime::now().duration_since(SystemTime::UNIX_EPOCH).unwrap().as_millis() as u64;
+
+                                let mut checked_accounts = HashSet::new();
+                                let mut id_remove_list = Vec::new();
+
                                 match transfer_events(
                                     &client,
                                     &block,
@@ -128,11 +134,7 @@
                                 )
                                     .await {
                                         Ok((timestamp, events)) => {
-                                        tracing::debug!("Watched accounts: {watched_accounts:?}");
                                         tracing::debug!("Got a block with timestamp {timestamp:?} & events: {events:?}");
-
-                                        let mut id_remove_list = Vec::new();
-                                        let now = SystemTime::now().duration_since(SystemTime::UNIX_EPOCH).unwrap().as_millis() as u64;
 
                                         for (id, invoice) in &watched_accounts {
                                             for (extrinsic_option, event) in &events {
@@ -165,6 +167,8 @@
                                                                     tracing::warn!("account fetch error: {0:?}", e);
                                                                 }
                                                             }
+
+                                                            checked_accounts.insert(id);
 
                                                             state.record_transaction(
                                                                 TransactionInfoDb {
@@ -212,6 +216,8 @@
                                                                         tracing::warn!("account fetch error: {0:?}", e);
                                                                     }
                                                                 }
+
+                                                                checked_accounts.insert(id);
                                                             }
 
                                                             tracing::debug!("Removing an account {id:?} due to passing its death timestamp");
@@ -222,9 +228,13 @@
                                                         }
                                                     }
                                                 }
-=======
-                                let mut id_remove_list = Vec::new();
-                                let now = SystemTime::now().duration_since(SystemTime::UNIX_EPOCH).unwrap().as_millis() as u64;
+                                            }
+                                        }
+                                    }
+                                    Err(e) => {
+                                        tracing::warn!("events fetch error: {0:?}", e);
+                                    }
+                                }
 
                                 // Important! There used to be a significant oprimisation that
                                 // watched events and checked only accounts that have tranfers into
@@ -232,24 +242,19 @@
                                 // ways to transfer funds without emitting a transfer event (one
                                 // notable example is through asset exchange procedure directed
                                 // straight into invoice account), and probably even without any
-                                // reliably expected event (through XCM). Thus we just scan all
-                                // accounts, every time. Please submit a PR or an issue if you
+                                // reliably expected event (through XCM). Thus we just scan almost
+                                // all accounts, every time. Please submit a PR or an issue if you
                                 // figure out a reliable optimization for this.
-                                for (id, invoice) in &watched_accounts {
+                                for (id, invoice) in watched_accounts.iter().filter(|(id, _)| checked_accounts.contains(id)) {
                                     match invoice.check(&client, &watcher, &block).await {
                                         Ok(true) => {
                                             state.order_paid(id.clone()).await;
                                             id_remove_list.push(id.to_owned());
                                         },
-                                        Ok(false) => {
-                                            if invoice.death.0 <= now {
-                                                id_remove_list.push(id.to_owned());
->>>>>>> 45dad7a0
-                                            }
-                                        },
                                         Err(e) => {
                                             tracing::warn!("account fetch error: {0:?}", e);
                                         }
+                                        _ => {}
                                     }
                                 }
 
