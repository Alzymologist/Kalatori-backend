//! Blockchain operations that actually require calling the chain

use crate::{
    chain::{
        definitions::{BlockHash, EventFilter},
        utils::{
            asset_balance_query, block_number_query, events_entry_metadata, hashed_key_element,
            system_balance_query, system_properties_to_short_specs,
        },
    },
    definitions::api_v2::CurrencyProperties,
    definitions::{
        api_v2::{AssetId, TokenKind},
        Balance,
    },
    error::{ChainError, NotHex},
    utils::unhex,
};
use codec::{DecodeAll, Encode};
use frame_metadata::{
    v15::{RuntimeMetadataV15, StorageEntryMetadata, StorageEntryType},
    RuntimeMetadata,
};
use jsonrpsee::core::client::{ClientT, Subscription, SubscriptionClientT};
use jsonrpsee::rpc_params;
use jsonrpsee::ws_client::WsClient;
use scale_info::{form::PortableForm, PortableRegistry, TypeDef, TypeDefPrimitive};
use serde::Deserialize;
use serde_json::{Number, Value};
use hasher::twox_128;
use std::{collections::HashMap, fmt::Debug};
use substrate_crypto_light::common::AccountId32;
use substrate_parser::{
    cards::{Event, ParsedData, Sequence},
    decode_all_as_type, decode_as_storage_entry,
    special_indicators::SpecialtyUnsignedInteger,
    storage_data::{KeyData, KeyPart},
    AsMetadata, ResolveType, ShortSpecs,
};

/// To prevent infinite loop while scanning for keys if the node decides to misbehave, limit number
/// of pages
///
/// TODO: add more timeouts
const MAX_KEY_PAGES: usize = 256;

// Pallets

const BALANCES: &str = "Balances";
const TRANSFER: &str = "Transfer";

// Runtime APIs

/// Fetch some runtime version identifier.
///
/// This does not have to be typesafe or anything; this could be used only to check if returned
/// value changes - and reboot the whole connection then, regardless of nature of change.
pub async fn runtime_version_identifier(
    client: &WsClient,
    block: &BlockHash,
) -> Result<Value, ChainError> {
    let value = client
        .request("state_getRuntimeVersion", rpc_params![block.to_string()])
        .await?;
    Ok(value)
}

pub async fn subscribe_blocks(client: &WsClient) -> Result<Subscription<BlockHead>, ChainError> {
    Ok(client
        .subscribe(
            "chain_subscribeFinalizedHeads",
            rpc_params![],
            "chain_unsubscribeFinalizedHeads",
        )
        .await?)
}

pub async fn get_value_from_storage(
    client: &WsClient,
    whole_key: &str,
    block: &BlockHash,
) -> Result<Value, ChainError> {
    let value: Value = client
        .request(
            "state_getStorage",
            rpc_params![whole_key, block.to_string()],
        )
        .await?;
    Ok(value)
}

pub async fn get_keys_from_storage(
    client: &WsClient,
    prefix: &str,
    storage_name: &str,
    block: &BlockHash,
) -> Result<Vec<Value>, ChainError> {
    let mut keys_vec = Vec::new();
    let storage_key_prefix = format!(
        "0x{}{}",
        const_hex::encode(twox_128(prefix.as_bytes())),
        const_hex::encode(twox_128(storage_name.as_bytes()))
    );

<<<<<<< HEAD
    let count = 1000;
    let mut params = vec![
=======
    let count = 10; // TODO make full scan just in case
    let mut start_key: Option<String> = None; // Start from the beginning

    let params_template = vec![
>>>>>>> 10d616eb
        serde_json::to_value(storage_key_prefix.clone()).unwrap(),
        serde_json::to_value(count).unwrap(),
    ];

<<<<<<< HEAD
    let mut total_keys = vec![];
    let Value::Array(mut fetched_keys) = client
        .request("state_getKeysPaged", params)
        .await
        .map_err(ChainError::Client)?
    else {
        return Ok(Value::Null);
    };

    loop {
        let Some(last_key) = fetched_keys.last() else {
            return Ok(Value::Array(total_keys));
        };

        params = vec![
            serde_json::to_value(storage_key_prefix.clone()).unwrap(),
            serde_json::to_value(count).unwrap(),
            last_key.clone(),
        ];
        total_keys.extend(fetched_keys);

        fetched_keys = client
            .request("state_getKeysPaged", params)
            .await
            .map_err(ChainError::Client)?;
    }
=======
    for i in 0..MAX_KEY_PAGES {
        let mut params = params_template.clone();
        if let Some(ref start_key) = start_key {
            params.push(serde_json::to_value(start_key.clone()).unwrap());
        }

        params.push(serde_json::to_value(block.to_string()).unwrap());
        if let Ok(keys) = client.request("state_getKeysPaged", params).await {
            if let Value::Array(ref keys_inside) = keys {
                if keys_inside.len() == 0 {
                    return Ok(keys_vec);
                }
                if let Some(last) = keys_inside.last() {
                    if let Value::String(key_string) = last {
                        start_key = Some(key_string.clone())
                    } else {
                        return Ok(keys_vec);
                    }
                } else {
                    return Ok(keys_vec);
                }
            } else {
                return Ok(keys_vec);
            };
            keys_vec.push(keys);
        } else {
            return Ok(keys_vec);
        }
    }

    Ok(keys_vec)
>>>>>>> 10d616eb
}

/// fetch genesis hash, must be a hexadecimal string transformable into
/// H256 format
pub async fn genesis_hash(client: &WsClient) -> Result<BlockHash, ChainError> {
    let genesis_hash_request: Value = client
        .request(
            "chain_getBlockHash",
            rpc_params![Value::Number(Number::from(0u8))],
        )
        .await
        .map_err(ChainError::Client)?;
    match genesis_hash_request {
        Value::String(x) => BlockHash::from_str(&x),
        _ => return Err(ChainError::GenesisHashFormat),
    }
}

/// fetch block hash, to request later the metadata and specs for
/// the same block
pub async fn block_hash(
    client: &WsClient,
    number: Option<String>,
) -> Result<BlockHash, ChainError> {
    let rpc_params = if let Some(a) = number {
        rpc_params![a]
    } else {
        rpc_params![]
    };
    let block_hash_request: Value = client
        .request("chain_getBlockHash", rpc_params)
        .await
        .map_err(ChainError::Client)?;
    match block_hash_request {
        Value::String(x) => BlockHash::from_str(&x),
        _ => return Err(ChainError::BlockHashFormat),
    }
}

/// fetch metadata at known block
pub async fn metadata(
    client: &WsClient,
    block: &BlockHash,
) -> Result<RuntimeMetadataV15, ChainError> {
    let metadata_request: Value = client
        .request(
            "state_call",
            rpc_params![
                "Metadata_metadata_at_version",
                "0x0f000000",
                block.to_string()
            ],
        )
        .await
        .map_err(ChainError::Client)?;
    match metadata_request {
        Value::String(x) => {
            let metadata_request_raw = unhex(&x, NotHex::Metadata)?;
            let maybe_metadata_raw = Option::<Vec<u8>>::decode_all(&mut &metadata_request_raw[..])
                .map_err(|_| ChainError::RawMetadataNotDecodeable)?;
            if let Some(meta_v15_bytes) = maybe_metadata_raw {
                if meta_v15_bytes.starts_with(b"meta") {
                    match RuntimeMetadata::decode_all(&mut &meta_v15_bytes[4..]) {
                        Ok(RuntimeMetadata::V15(runtime_metadata_v15)) => {
                            return Ok(runtime_metadata_v15)
                        }
                        Ok(_) => return Err(ChainError::NoMetadataV15),
                        Err(_) => return Err(ChainError::MetadataNotDecodeable),
                    }
                } else {
                    return Err(ChainError::NoMetaPrefix);
                }
            } else {
                return Err(ChainError::NoMetadataV15);
            }
        }
        _ => return Err(ChainError::MetadataFormat),
    };
}

// fetch specs at known block
pub async fn specs(
    client: &WsClient,
    metadata: &RuntimeMetadataV15,
    block: &BlockHash,
) -> Result<ShortSpecs, ChainError> {
    let specs_request: Value = client
        .request("system_properties", rpc_params![block.to_string()])
        .await?;
    match specs_request {
        Value::Object(properties) => system_properties_to_short_specs(&properties, &metadata),
        _ => return Err(ChainError::PropertiesFormat),
    }
}

pub async fn next_block_number(blocks: &mut Subscription<BlockHead>) -> Result<String, ChainError> {
    match blocks.next().await {
        Some(Ok(a)) => Ok(a.number),
        Some(Err(e)) => Err(e.into()),
        None => Err(ChainError::BlockSubscriptionTerminated),
    }
}

pub async fn next_block(
    client: &WsClient,
    blocks: &mut Subscription<BlockHead>,
) -> Result<BlockHash, ChainError> {
    block_hash(&client, Some(next_block_number(blocks).await?)).await
}

#[derive(Deserialize, Debug)]
#[serde(rename_all = "kebab-case")]
pub struct BlockHead {
    //digest: Value,
    //extrinsics_root: String,
    pub number: String,
    //parent_hash: String,
    //state_root: String,
}

/// Get all sufficient assets from a chain
pub async fn assets_set_at_block(
    client: &WsClient,
    block: &BlockHash,
    metadata_v15: &RuntimeMetadataV15,
    rpc_url: &str,
    specs: ShortSpecs,
) -> Result<HashMap<String, CurrencyProperties>, ChainError> {
    let mut assets_set = HashMap::new();
    let chain_name =
        <RuntimeMetadataV15 as AsMetadata<()>>::spec_name_version(metadata_v15)?.spec_name;
    let mut assets_asset_storage_metadata = None;
    let mut assets_metadata_storage_metadata = None;

    for pallet in metadata_v15.pallets.iter() {
        if let Some(storage) = &pallet.storage {
            if storage.prefix == "Assets" {
                for entry in storage.entries.iter() {
                    if entry.name == "Asset" {
                        assets_asset_storage_metadata = Some(entry);
                    }
                    if entry.name == "Metadata" {
                        assets_metadata_storage_metadata = Some(entry);
                    }
                    if assets_asset_storage_metadata.is_some()
                        && assets_metadata_storage_metadata.is_some()
                    {
                        break;
                    }
                }
                break;
            }
        }
    }

    if let (Some(assets_asset_storage_metadata), Some(assets_metadata_storage_metadata)) = (
        assets_asset_storage_metadata,
        assets_metadata_storage_metadata,
    ) {
        let available_keys_assets_asset_vec =
            get_keys_from_storage(client, "Assets", "Asset", block).await?;
        for available_keys_assets_asset in available_keys_assets_asset_vec {
            if let Value::Array(ref keys_array) = available_keys_assets_asset {
                for key in keys_array.iter() {
                    if let Value::String(string_key) = key {
                        let value_fetch = get_value_from_storage(client, string_key, block).await?;
                        if let Value::String(ref string_value) = value_fetch {
                            let key_data = unhex(string_key, NotHex::StorageKey)?;
                            let value_data = unhex(string_value, NotHex::StorageValue)?;
                            let storage_entry =
                                decode_as_storage_entry::<&[u8], (), RuntimeMetadataV15>(
                                    &key_data.as_ref(),
                                    &value_data.as_ref(),
                                    &mut (),
                                    assets_asset_storage_metadata,
                                    &metadata_v15.types,
                                )?;
                            let asset_id = {
                                if let KeyData::SingleHash { content } = storage_entry.key {
                                    if let KeyPart::Parsed(extended_data) = content {
                                        if let ParsedData::PrimitiveU32 {
                                            value,
                                            specialty: _,
                                        } = extended_data.data
                                        {
                                            Ok(value)
                                        } else {
                                            Err(ChainError::AssetIdFormat)
                                        }
                                    } else {
                                        Err(ChainError::AssetKeyEmpty)
                                    }
                                } else {
                                    Err(ChainError::AssetKeyNotSingleHash)
                                }
                            }?;
                            let mut verified_sufficient = false;
                            if let ParsedData::Composite(fields) = storage_entry.value.data {
                                for field_data in fields.iter() {
                                    if let Some(field_name) = &field_data.field_name {
                                        if field_name == "is_sufficient" {
                                            if let ParsedData::PrimitiveBool(is_it) =
                                                field_data.data.data
                                            {
                                                verified_sufficient = is_it;
                                            }
                                            break;
                                        }
                                    }
                                }
                            }
<<<<<<< HEAD
                        }
                        if verified_sufficient {
                            match &assets_metadata_storage_metadata.ty {
                                StorageEntryType::Plain(_) => {
                                    return Err(ChainError::AssetMetadataPlain)
                                }
                                StorageEntryType::Map {
                                    hashers,
                                    key: key_ty,
                                    value: value_ty,
                                } => {
                                    if hashers.len() == 1 {
                                        let hasher = &hashers[0];
                                        match metadata_v15
                                            .types
                                            .resolve_ty(key_ty.id, &mut ())?
                                            .type_def
                                        {
                                            TypeDef::Primitive(TypeDefPrimitive::U32) => {
                                                let key_assets_metadata = format!(
                                                    "0x{}{}{}",
                                                    const_hex::encode(twox_128("Assets".as_bytes())),
                                                    const_hex::encode(twox_128("Metadata".as_bytes())),
                                                    const_hex::encode(hashed_key_element(
                                                        &asset_id.encode(),
                                                        hasher
                                                    ))
                                                );
                                                let value_fetch = get_value_from_storage(
                                                    client,
                                                    &key_assets_metadata,
                                                    block,
                                                )
                                                .await?;
                                                if let Value::String(ref string_value) = value_fetch
                                                {
                                                    let value_data =
                                                        unhex(string_value, NotHex::StorageValue)?;
                                                    let value = decode_all_as_type::<
                                                        &[u8],
                                                        (),
                                                        RuntimeMetadataV15,
                                                    >(
                                                        value_ty,
                                                        &value_data.as_ref(),
                                                        &mut (),
                                                        &metadata_v15.types,
                                                    )?;

                                                    let mut name = None;
                                                    let mut symbol = None;
                                                    let mut decimals = None;

                                                    if let ParsedData::Composite(fields) =
                                                        value.data
=======
                            if verified_sufficient {
                                match &assets_metadata_storage_metadata.ty {
                                    StorageEntryType::Plain(_) => {
                                        return Err(ChainError::AssetMetadataPlain)
                                    }
                                    StorageEntryType::Map {
                                        hashers,
                                        key: key_ty,
                                        value: value_ty,
                                    } => {
                                        if hashers.len() == 1 {
                                            let hasher = &hashers[0];
                                            match metadata_v15
                                                .types
                                                .resolve_ty(key_ty.id, &mut ())?
                                                .type_def
                                            {
                                                TypeDef::Primitive(TypeDefPrimitive::U32) => {
                                                    let key_assets_metadata = format!(
                                                        "0x{}{}{}",
                                                        hex::encode(twox_128("Assets".as_bytes())),
                                                        hex::encode(twox_128(
                                                            "Metadata".as_bytes()
                                                        )),
                                                        hex::encode(hashed_key_element(
                                                            &asset_id.encode(),
                                                            hasher
                                                        ))
                                                    );
                                                    let value_fetch = get_value_from_storage(
                                                        client,
                                                        &key_assets_metadata,
                                                        block,
                                                    )
                                                    .await?;
                                                    if let Value::String(ref string_value) =
                                                        value_fetch
>>>>>>> 10d616eb
                                                    {
                                                        let value_data = unhex(
                                                            string_value,
                                                            NotHex::StorageValue,
                                                        )?;
                                                        let value = decode_all_as_type::<
                                                            &[u8],
                                                            (),
                                                            RuntimeMetadataV15,
                                                        >(
                                                            value_ty,
                                                            &value_data.as_ref(),
                                                            &mut (),
                                                            &metadata_v15.types,
                                                        )?;

                                                        let mut name = None;
                                                        let mut symbol = None;
                                                        let mut decimals = None;

                                                        if let ParsedData::Composite(fields) =
                                                            value.data
                                                        {
                                                            for field_data in fields.iter() {
                                                                if let Some(field_name) =
                                                                    &field_data.field_name
                                                                {
                                                                    match field_name.as_str() {
                                                                "name" => match &field_data.data.data {
                                                                    ParsedData::Text{text, specialty: _} => {
                                                                        name = Some(text.to_owned());
                                                                    },
                                                                    ParsedData::Sequence(sequence) => {
                                                                        if let Sequence::U8(bytes) = &sequence.data {
                                                                            if let Ok(name_from_bytes) = String::from_utf8(bytes.to_owned()) {
                                                                                name = Some(name_from_bytes);
                                                                            }
                                                                        }
                                                                    }
                                                                    ParsedData::Composite(fields) => {
                                                                        if fields.len() == 1 {
                                                                            match &fields[0].data.data {
                                                                                ParsedData::Text{text, specialty: _} => {
                                                                                    name = Some(text.to_owned());
                                                                                },
                                                                                ParsedData::Sequence(sequence) => {
                                                                                    if let Sequence::U8(bytes) = &sequence.data {
                                                                                        if let Ok(name_from_bytes) = String::from_utf8(bytes.to_owned()) {
                                                                                            name = Some(name_from_bytes);
                                                                                        }
                                                                                    }
                                                                                },
                                                                                _ => {},
                                                                            }
                                                                        }
                                                                    },
                                                                    _ => {},
                                                                },
                                                                "symbol" => match &field_data.data.data {
                                                                    ParsedData::Text{text, specialty: _} => {
                                                                        symbol = Some(text.to_owned());
                                                                    },
                                                                    ParsedData::Sequence(sequence) => {
                                                                        if let Sequence::U8(bytes) = &sequence.data {
                                                                            if let Ok(symbol_from_bytes) = String::from_utf8(bytes.to_owned()) {
                                                                                symbol = Some(symbol_from_bytes);
                                                                            }
                                                                        }
                                                                    }
                                                                    ParsedData::Composite(fields) => {
                                                                        if fields.len() == 1 {
                                                                            match &fields[0].data.data {
                                                                                ParsedData::Text{text, specialty: _} => {
                                                                                    symbol = Some(text.to_owned());
                                                                                },
                                                                                ParsedData::Sequence(sequence) => {
                                                                                    if let Sequence::U8(bytes) = &sequence.data {
                                                                                        if let Ok(symbol_from_bytes) = String::from_utf8(bytes.to_owned()) {
                                                                                            symbol = Some(symbol_from_bytes);
                                                                                        }
                                                                                    }
                                                                                },
                                                                                _ => {},
                                                                            }
                                                                        }
                                                                    },
                                                                    _ => {},
                                                                },
                                                                "decimals" => {
                                                                    if let ParsedData::PrimitiveU8{value, specialty: _} = field_data.data.data {
                                                                        decimals = Some(value);
                                                                    }
                                                                },
                                                                _ => {},
                                                            }
                                                                }
                                                                if name.is_some()
                                                                    && symbol.is_some()
                                                                    && decimals.is_some()
                                                                {
                                                                    break;
                                                                }
                                                            }
                                                            if let (Some(symbol), Some(decimals)) =
                                                                (symbol, decimals)
                                                            {
                                                                assets_set.insert(
                                                                    symbol,
                                                                    CurrencyProperties {
                                                                        chain_name: chain_name
                                                                            .clone(),
                                                                        kind: TokenKind::Asset,
                                                                        decimals,
                                                                        rpc_url: rpc_url
                                                                            .to_string(),
                                                                        asset_id: Some(asset_id),
                                                                        ss58: specs.base58prefix,
                                                                    },
                                                                );
                                                            }
<<<<<<< HEAD
                                                        }
                                                        if let (Some(symbol), Some(decimals)) =
                                                            (symbol, decimals)
                                                        {
                                                            assets_set.insert(
                                                                symbol,
                                                                CurrencyProperties {
                                                                    chain_name: chain_name.clone(),
                                                                    kind: TokenKind::Asset,
                                                                    decimals,
                                                                    rpc_url: rpc_url.to_string(),
                                                                    asset_id: Some(asset_id),
                                                                },
=======
                                                        } else {
                                                            return Err(
                                                                ChainError::AssetMetadataUnexpected,
>>>>>>> 10d616eb
                                                            );
                                                        }
                                                    }
                                                }

                                                _ => return Err(ChainError::AssetMetadataType),
                                            }
                                        } else {
                                            return Err(ChainError::AssetMetadataMapSize);
                                        }
                                    }
                                }
                            }
                        }
                    }
                }
            }
        }
    }
    Ok(assets_set)
}

pub async fn asset_balance_at_account(
    client: &WsClient,
    block: &BlockHash,
    metadata_v15: &RuntimeMetadataV15,
    account_id: &AccountId32,
    asset_id: AssetId,
) -> Result<Balance, ChainError> {
    let query = asset_balance_query(metadata_v15, account_id, asset_id)?;

    let value_fetch = get_value_from_storage(client, &query.key, block).await?;
    if let Value::String(ref string_value) = value_fetch {
        let value_data = unhex(string_value, NotHex::StorageValue)?;
        let value = decode_all_as_type::<&[u8], (), RuntimeMetadataV15>(
            &query.value_ty,
            &value_data.as_ref(),
            &mut (),
            &metadata_v15.types,
        )?;
        if let ParsedData::Composite(fields) = value.data {
            for field in fields.iter() {
                if let ParsedData::PrimitiveU128 {
                    value,
                    specialty: SpecialtyUnsignedInteger::Balance,
                } = field.data.data
                {
                    return Ok(Balance(value));
                }
            }
            Err(ChainError::AssetBalanceNotFound)
        } else {
            Err(ChainError::AssetBalanceFormat)
        }
    } else {
        Ok(Balance(0))
    }
}

pub async fn system_balance_at_account(
    client: &WsClient,
    block: &BlockHash,
    metadata_v15: &RuntimeMetadataV15,
    account_id: &AccountId32,
) -> Result<Balance, ChainError> {
    let query = system_balance_query(metadata_v15, account_id)?;

    let value_fetch = get_value_from_storage(client, &query.key, block).await?;
    if let Value::String(ref string_value) = value_fetch {
        let value_data = unhex(string_value, NotHex::StorageValue)?;
        let value = decode_all_as_type::<&[u8], (), RuntimeMetadataV15>(
            &query.value_ty,
            &value_data.as_ref(),
            &mut (),
            &metadata_v15.types,
        )?;
        if let ParsedData::Composite(fields) = value.data {
            for field in fields.iter() {
                if field.field_name == Some("data".to_string()) {
                    if let ParsedData::Composite(inner_fields) = &field.data.data {
                        for inner_field in inner_fields.iter() {
                            if inner_field.field_name == Some("free".to_string()) {
                                if let ParsedData::PrimitiveU128 {
                                    value,
                                    specialty: SpecialtyUnsignedInteger::Balance,
                                } = inner_field.data.data
                                {
                                    return Ok(Balance(value));
                                }
                            }
                        }
                    }
                }
            }
        }
    }

    Ok(Balance(0))
}

pub async fn transfer_events(
    client: &WsClient,
    block: &BlockHash,
    metadata_v15: &RuntimeMetadataV15,
) -> Result<Vec<Event>, ChainError> {
    let events_entry_metadata = events_entry_metadata(&metadata_v15)?;

    events_at_block(
        &client,
        block,
        Some(EventFilter {
            pallet: BALANCES,
            optional_event_variant: Some(TRANSFER),
        }),
        events_entry_metadata,
        &metadata_v15.types,
    )
    .await
}

async fn events_at_block(
    client: &WsClient,
    block: &BlockHash,
    optional_filter: Option<EventFilter<'_>>,
    events_entry_metadata: &StorageEntryMetadata<PortableForm>,
    types: &PortableRegistry,
) -> Result<Vec<Event>, ChainError> {
    let keys_from_storage_vec = get_keys_from_storage(client, "System", "Events", block).await?;
    let mut out = Vec::new();
    for keys_from_storage in keys_from_storage_vec {
        match keys_from_storage {
            Value::Array(ref keys_array) => {
                for key in keys_array {
                    if let Value::String(key) = key {
                        let data_from_storage = get_value_from_storage(client, &key, block).await?;
                        let key_bytes = unhex(&key, NotHex::StorageValue)?;
                        let value_bytes =
                            if let Value::String(data_from_storage) = data_from_storage {
                                unhex(&data_from_storage, NotHex::StorageValue)?
                            } else {
                                return Err(ChainError::StorageValueFormat(data_from_storage));
                            };
                        let storage_data =
                            decode_as_storage_entry::<&[u8], (), RuntimeMetadataV15>(
                                &key_bytes.as_ref(),
                                &value_bytes.as_ref(),
                                &mut (),
                                events_entry_metadata,
                                types,
                            )
                            .expect("RAM stored metadata access");
                        if let ParsedData::SequenceRaw(sequence_raw) = storage_data.value.data {
                            for sequence_element in sequence_raw.data {
                                if let ParsedData::Composite(event_record) = sequence_element {
                                    for event_record_element in event_record {
                                        if event_record_element.field_name
                                            == Some("event".to_string())
                                        {
                                            if let ParsedData::Event(Event(ref event)) =
                                                event_record_element.data.data
                                            {
                                                if let Some(ref filter) = optional_filter {
                                                    if let Some(event_variant) =
                                                        filter.optional_event_variant
                                                    {
                                                        if event.pallet_name == filter.pallet
                                                            && event.variant_name == event_variant
                                                        {
                                                            out.push(Event(event.to_owned()));
                                                        }
                                                    } else if event.pallet_name == filter.pallet {
                                                        out.push(Event(event.to_owned()));
                                                    }
                                                } else {
                                                    out.push(Event(event.to_owned()));
                                                }
                                            }
                                        }
                                    }
                                }
                            }
                        }
                    }
                }
            }
            _ => {
                tracing::warn!("{keys_from_storage}");
            }
        }
    }
    return Ok(out);
}

pub async fn current_block_number(
    client: &WsClient,
    metadata: &RuntimeMetadataV15,
    block: &BlockHash,
) -> Result<u32, ChainError> {
    let block_number_query = block_number_query(metadata)?;
    let fetched_value = get_value_from_storage(client, &block_number_query.key, block).await?;
    if let Value::String(hex_data) = fetched_value {
        let value_data = unhex(&hex_data, NotHex::StorageValue)?;
        let value = decode_all_as_type::<&[u8], (), RuntimeMetadataV15>(
            &block_number_query.value_ty,
            &value_data.as_ref(),
            &mut (),
            &metadata.types,
        )?;
        if let ParsedData::PrimitiveU32 {
            value,
            specialty: _,
        } = value.data
        {
            Ok(value)
        } else {
            Err(ChainError::BlockNumberFormat)
        }
    } else {
        Err(ChainError::StorageValueFormat(fetched_value))
    }
}

pub async fn get_nonce(
    client: &WsClient,
    account_id: &str,
) -> Result<(), Box<dyn std::error::Error>> {
    let rpc_params = rpc_params![account_id];
    println!("{rpc_params:?}");
    let nonce: Value = client.request("account_nextIndex", rpc_params).await?;
    println!("{nonce:?}");
    Ok(())
}

pub async fn send_stuff(client: &WsClient, data: &str) -> Result<Value, ChainError> {
    let rpc_params = rpc_params![data];
    Ok(client
        .request("author_submitAndWatchExtrinsic", rpc_params)
        .await?)
}<|MERGE_RESOLUTION|>--- conflicted
+++ resolved
@@ -2,18 +2,18 @@
 
 use crate::{
     chain::{
-        definitions::{BlockHash, EventFilter},
+        definitions::EventFilter,
         utils::{
             asset_balance_query, block_number_query, events_entry_metadata, hashed_key_element,
             system_balance_query, system_properties_to_short_specs,
         },
     },
-    definitions::api_v2::CurrencyProperties,
-    definitions::{
-        api_v2::{AssetId, TokenKind},
+    chain_wip::definitions::{BlockHash, H256},
+    error::{ChainError, NotHex},
+    server::definitions::{
+        api_v2::{AssetId, CurrencyProperties, TokenKind},
         Balance,
     },
-    error::{ChainError, NotHex},
     utils::unhex,
 };
 use codec::{DecodeAll, Encode};
@@ -21,13 +21,13 @@
     v15::{RuntimeMetadataV15, StorageEntryMetadata, StorageEntryType},
     RuntimeMetadata,
 };
+use hasher::twox_128;
 use jsonrpsee::core::client::{ClientT, Subscription, SubscriptionClientT};
 use jsonrpsee::rpc_params;
 use jsonrpsee::ws_client::WsClient;
 use scale_info::{form::PortableForm, PortableRegistry, TypeDef, TypeDefPrimitive};
 use serde::Deserialize;
 use serde_json::{Number, Value};
-use hasher::twox_128;
 use std::{collections::HashMap, fmt::Debug};
 use substrate_crypto_light::common::AccountId32;
 use substrate_parser::{
@@ -60,7 +60,7 @@
     block: &BlockHash,
 ) -> Result<Value, ChainError> {
     let value = client
-        .request("state_getRuntimeVersion", rpc_params![block.to_string()])
+        .request("state_getRuntimeVersion", rpc_params![block])
         .await?;
     Ok(value)
 }
@@ -81,10 +81,7 @@
     block: &BlockHash,
 ) -> Result<Value, ChainError> {
     let value: Value = client
-        .request(
-            "state_getStorage",
-            rpc_params![whole_key, block.to_string()],
-        )
+        .request("state_getStorage", rpc_params![whole_key, block])
         .await?;
     Ok(value)
 }
@@ -102,54 +99,21 @@
         const_hex::encode(twox_128(storage_name.as_bytes()))
     );
 
-<<<<<<< HEAD
-    let count = 1000;
-    let mut params = vec![
-=======
     let count = 10; // TODO make full scan just in case
     let mut start_key: Option<String> = None; // Start from the beginning
 
     let params_template = vec![
->>>>>>> 10d616eb
         serde_json::to_value(storage_key_prefix.clone()).unwrap(),
         serde_json::to_value(count).unwrap(),
     ];
 
-<<<<<<< HEAD
-    let mut total_keys = vec![];
-    let Value::Array(mut fetched_keys) = client
-        .request("state_getKeysPaged", params)
-        .await
-        .map_err(ChainError::Client)?
-    else {
-        return Ok(Value::Null);
-    };
-
-    loop {
-        let Some(last_key) = fetched_keys.last() else {
-            return Ok(Value::Array(total_keys));
-        };
-
-        params = vec![
-            serde_json::to_value(storage_key_prefix.clone()).unwrap(),
-            serde_json::to_value(count).unwrap(),
-            last_key.clone(),
-        ];
-        total_keys.extend(fetched_keys);
-
-        fetched_keys = client
-            .request("state_getKeysPaged", params)
-            .await
-            .map_err(ChainError::Client)?;
-    }
-=======
     for i in 0..MAX_KEY_PAGES {
         let mut params = params_template.clone();
         if let Some(ref start_key) = start_key {
             params.push(serde_json::to_value(start_key.clone()).unwrap());
         }
 
-        params.push(serde_json::to_value(block.to_string()).unwrap());
+        params.push(serde_json::to_value(block).unwrap());
         if let Ok(keys) = client.request("state_getKeysPaged", params).await {
             if let Value::Array(ref keys_inside) = keys {
                 if keys_inside.len() == 0 {
@@ -174,21 +138,19 @@
     }
 
     Ok(keys_vec)
->>>>>>> 10d616eb
 }
 
 /// fetch genesis hash, must be a hexadecimal string transformable into
 /// H256 format
 pub async fn genesis_hash(client: &WsClient) -> Result<BlockHash, ChainError> {
     let genesis_hash_request: Value = client
-        .request(
-            "chain_getBlockHash",
-            rpc_params![Value::Number(Number::from(0u8))],
-        )
+        .request("chain_getBlockHash", rpc_params![0])
         .await
         .map_err(ChainError::Client)?;
     match genesis_hash_request {
-        Value::String(x) => BlockHash::from_str(&x),
+        Value::String(x) => H256::from_hex(x)
+            .map_err(|_| ChainError::BlockHashLength)
+            .map(BlockHash),
         _ => return Err(ChainError::GenesisHashFormat),
     }
 }
@@ -209,7 +171,9 @@
         .await
         .map_err(ChainError::Client)?;
     match block_hash_request {
-        Value::String(x) => BlockHash::from_str(&x),
+        Value::String(x) => H256::from_hex(x)
+            .map_err(|_| ChainError::BlockHashLength)
+            .map(BlockHash),
         _ => return Err(ChainError::BlockHashFormat),
     }
 }
@@ -222,11 +186,7 @@
     let metadata_request: Value = client
         .request(
             "state_call",
-            rpc_params![
-                "Metadata_metadata_at_version",
-                "0x0f000000",
-                block.to_string()
-            ],
+            rpc_params!["Metadata_metadata_at_version", "0x0f000000", block],
         )
         .await
         .map_err(ChainError::Client)?;
@@ -262,7 +222,7 @@
     block: &BlockHash,
 ) -> Result<ShortSpecs, ChainError> {
     let specs_request: Value = client
-        .request("system_properties", rpc_params![block.to_string()])
+        .request("system_properties", rpc_params![block])
         .await?;
     match specs_request {
         Value::Object(properties) => system_properties_to_short_specs(&properties, &metadata),
@@ -386,63 +346,6 @@
                                     }
                                 }
                             }
-<<<<<<< HEAD
-                        }
-                        if verified_sufficient {
-                            match &assets_metadata_storage_metadata.ty {
-                                StorageEntryType::Plain(_) => {
-                                    return Err(ChainError::AssetMetadataPlain)
-                                }
-                                StorageEntryType::Map {
-                                    hashers,
-                                    key: key_ty,
-                                    value: value_ty,
-                                } => {
-                                    if hashers.len() == 1 {
-                                        let hasher = &hashers[0];
-                                        match metadata_v15
-                                            .types
-                                            .resolve_ty(key_ty.id, &mut ())?
-                                            .type_def
-                                        {
-                                            TypeDef::Primitive(TypeDefPrimitive::U32) => {
-                                                let key_assets_metadata = format!(
-                                                    "0x{}{}{}",
-                                                    const_hex::encode(twox_128("Assets".as_bytes())),
-                                                    const_hex::encode(twox_128("Metadata".as_bytes())),
-                                                    const_hex::encode(hashed_key_element(
-                                                        &asset_id.encode(),
-                                                        hasher
-                                                    ))
-                                                );
-                                                let value_fetch = get_value_from_storage(
-                                                    client,
-                                                    &key_assets_metadata,
-                                                    block,
-                                                )
-                                                .await?;
-                                                if let Value::String(ref string_value) = value_fetch
-                                                {
-                                                    let value_data =
-                                                        unhex(string_value, NotHex::StorageValue)?;
-                                                    let value = decode_all_as_type::<
-                                                        &[u8],
-                                                        (),
-                                                        RuntimeMetadataV15,
-                                                    >(
-                                                        value_ty,
-                                                        &value_data.as_ref(),
-                                                        &mut (),
-                                                        &metadata_v15.types,
-                                                    )?;
-
-                                                    let mut name = None;
-                                                    let mut symbol = None;
-                                                    let mut decimals = None;
-
-                                                    if let ParsedData::Composite(fields) =
-                                                        value.data
-=======
                             if verified_sufficient {
                                 match &assets_metadata_storage_metadata.ty {
                                     StorageEntryType::Plain(_) => {
@@ -463,11 +366,13 @@
                                                 TypeDef::Primitive(TypeDefPrimitive::U32) => {
                                                     let key_assets_metadata = format!(
                                                         "0x{}{}{}",
-                                                        hex::encode(twox_128("Assets".as_bytes())),
-                                                        hex::encode(twox_128(
+                                                        const_hex::encode(twox_128(
+                                                            "Assets".as_bytes()
+                                                        )),
+                                                        const_hex::encode(twox_128(
                                                             "Metadata".as_bytes()
                                                         )),
-                                                        hex::encode(hashed_key_element(
+                                                        const_hex::encode(hashed_key_element(
                                                             &asset_id.encode(),
                                                             hasher
                                                         ))
@@ -480,7 +385,6 @@
                                                     .await?;
                                                     if let Value::String(ref string_value) =
                                                         value_fetch
->>>>>>> 10d616eb
                                                     {
                                                         let value_data = unhex(
                                                             string_value,
@@ -601,25 +505,9 @@
                                                                     },
                                                                 );
                                                             }
-<<<<<<< HEAD
-                                                        }
-                                                        if let (Some(symbol), Some(decimals)) =
-                                                            (symbol, decimals)
-                                                        {
-                                                            assets_set.insert(
-                                                                symbol,
-                                                                CurrencyProperties {
-                                                                    chain_name: chain_name.clone(),
-                                                                    kind: TokenKind::Asset,
-                                                                    decimals,
-                                                                    rpc_url: rpc_url.to_string(),
-                                                                    asset_id: Some(asset_id),
-                                                                },
-=======
                                                         } else {
                                                             return Err(
                                                                 ChainError::AssetMetadataUnexpected,
->>>>>>> 10d616eb
                                                             );
                                                         }
                                                     }
