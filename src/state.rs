use crate::{
    callback,
    chain::ChainManager,
<<<<<<< HEAD
    database::{definitions::Timestamp, Database},
=======
    database::ConfigWoChains,
    database::Database,
>>>>>>> 10d616eb
    definitions::api_v2::{
        CurrencyProperties, OrderCreateResponse, OrderInfo, OrderQuery, OrderResponse, OrderStatus,
        ServerInfo, ServerStatus,
    },
    error::{Error, OrderError},
    signer::Signer,
<<<<<<< HEAD
    TaskTracker,
=======
    task_tracker::TaskTracker,
>>>>>>> 10d616eb
};
use std::{collections::HashMap, sync::Arc};
use substrate_crypto_light::common::{AccountId32, AsBase58};
use tokio::sync::oneshot;
use tokio_util::sync::CancellationToken;

/// Struct to store state of daemon. If something requires cooperation of more than one component,
/// it should go through here.
#[derive(Clone, Debug)]
pub struct State {
    tx: tokio::sync::mpsc::Sender<StateAccessRequest>,
}

impl State {
    pub fn initialise(
        signer: Arc<Signer>,
        debug: Option<bool>,
        remark: Option<String>,
        db: Arc<Database>,
        chain_manager: oneshot::Receiver<ChainManager>,
        task_tracker: TaskTracker,
        shutdown_notification: CancellationToken,
        recipient: AccountId32,
        account_lifetime: Timestamp,
    ) -> Self {
        /*
            currencies: HashMap<String, CurrencyProperties>,
            recipient: AccountId,
            pair: Pair,
            depth: Option<Timestamp>,
            account_lifetime: Timestamp,
            debug: bool,
            remark: String,
            invoices: RwLock<HashMap<String, Invoicee>>,
            rpc: String,
        */
        let (tx, mut rx) = tokio::sync::mpsc::channel(1024);

        let server_info = ServerInfo {
            // TODO
            version: env!("CARGO_PKG_VERSION").to_string(),
            debug: debug.unwrap_or_default(),
            kalatori_remark: remark.clone(),
            instance_id: db.instance().to_string(),
        };

        // Remember to always spawn async here or things might deadlock
        task_tracker.clone().spawn("State Handler", async move {
            let chain_manager = chain_manager.await.map_err(|_| Error::Fatal)?;
            let db_wakeup = db.clone();
            let chain_manager_wakeup = chain_manager.clone();
            let currencies = HashMap::new();
            let mut state = StateData {
                currencies,
                server_info,
                db,
                chain_manager,
                signer,
                recipient,
                account_lifetime,
            };

            // TODO: consider doing this even more lazy
            if let Some(orders) = db_wakeup.read()?.orders()? {
                    let order_list = orders.active_order_list()?;

                    task_tracker.spawn("Restore saved orders", async move {
                        for result in order_list {
                            let (order, order_details) = result?;

                            chain_manager_wakeup
                                .add_invoice(order, order_details, recipient)
                                .await?;
                        }
                        Ok("All saved orders restored")
                    });
            }

            loop {
                tokio::select! {
                    biased;
                    request_option = rx.recv() => {
                        let Some(request) = request_option else {
                            break;
                        };

                        match request {
                            StateAccessRequest::ConnectChain(assets) => {
                                // it MUST be asserted in chain tracker that assets are those and only
                                // those that user requested
                                state.update_currencies(assets);
                            }
                            StateAccessRequest::GetInvoiceStatus(request) => {
                                request
                                    .res
                                    .send(state.get_invoice_status(request.order))
                                    .map_err(|_| Error::Fatal)?;
                            }
                            StateAccessRequest::CreateInvoice(request) => {
                                request
                                    .res
                                    .send(state.create_invoice(request.order_query).await)
                                    .map_err(|_| Error::Fatal)?;
                            }
                            StateAccessRequest::ServerStatus(res) => {
                                let server_status = ServerStatus {
                                    description: "tododododododo".into(),
                                    server_info: state.server_info.clone(),
                                    supported_currencies: state.currencies.clone(),
                                };
                                res.send(server_status).map_err(|_| Error::Fatal)?;
                            }
                            StateAccessRequest::OrderPaid(id) => {
                                // Only perform actions if the record is saved in ledger
                                match state.db.write(|tx| tx.orders()?.mark_paid(&id)) {
                                    Ok(order) => {
                                        // TODO: callback here
                                        callback::callback(&order.callback, OrderStatus {
                                            order: id.clone(),
                                            message: String::new(),
                                            recipient: state.recipient.clone().to_base58_string(42),
                                            server_info: state.server_info.clone(),
                                            order_info: order.clone(),
                                            payment_page: String::new(),
                                            redirect_url: String::new(),
                                        }).await;
                                        drop(state.chain_manager.reap(id, order, state.recipient).await);
                                    }
                                    Err(e) => {
                                        tracing::error!(
                                            "Order was paid but this could not be recorded! {e:?}"
                                        );
                                    }
                                }
                            }
                            StateAccessRequest::ForceWithdrawal { order, res } => {
                                res.send(state.force_withdrawal(order).await).map_err(|_| Error::Fatal)?;
                            }
                        };
                    }
                    // Orchestrate shutdown from here
                    () = shutdown_notification.cancelled() => {
                        // Web server shuts down on its own; it does not matter what it sends now.

                        // First shut down active actions for external world. If something yet
                        // happens, we should record it in db.
                        state.chain_manager.shutdown().await;

                        // And shut down finally
                        break;
                    }
                }
            }

            Ok("State handler is shutting down")
        });

        Self { tx }
    }

    pub async fn connect_chain(&self, assets: HashMap<String, CurrencyProperties>) {
        self.tx.send(StateAccessRequest::ConnectChain(assets)).await;
    }

    pub async fn order_status(&self, order: &str) -> Result<OrderResponse, Error> {
        let (res, rx) = oneshot::channel();
        self.tx
            .send(StateAccessRequest::GetInvoiceStatus(GetInvoiceStatus {
                order: order.to_string(),
                res,
            }))
            .await
            .map_err(|_| Error::Fatal)?;
        rx.await.map_err(|_| Error::Fatal)?
    }

    pub async fn server_status(&self) -> Result<ServerStatus, Error> {
        let (res, rx) = oneshot::channel();
        self.tx
            .send(StateAccessRequest::ServerStatus(res))
            .await
            .map_err(|_| Error::Fatal)?;
        rx.await.map_err(|_| Error::Fatal)
    }

    pub async fn create_order(&self, order_query: OrderQuery) -> Result<OrderResponse, Error> {
        let (res, rx) = oneshot::channel();
        /*
                Invoicee {
                        callback: callback.clone(),
                        amount: Balance::parse(amount, 6),
                        paid: false,
                        paym_acc: pay_acc.clone(),
                    },
        */
        self.tx
            .send(StateAccessRequest::CreateInvoice(CreateInvoice {
                order_query,
                res,
            }))
            .await
            .map_err(|_| Error::Fatal)?;
        rx.await.map_err(|_| Error::Fatal)?
    }

    pub async fn order_paid(&self, order: String) {
        if self
            .tx
            .send(StateAccessRequest::OrderPaid(order))
            .await
            .is_err()
        {
            tracing::warn!("Data race on shutdown; please restart the daemon for cleaning up");
        };
    }

<<<<<<< HEAD
    pub async fn force_withdrawal(&self, order: String) -> Result<Option<OrderStatus>, Error> {
        let (res, rx) = oneshot::channel();
        self.tx
            .send(StateAccessRequest::ForceWithdrawal { order, res })
            .await
            .map_err(|_| Error::Fatal)?;
        rx.await.map_err(|_| Error::Fatal)?
=======
    #[allow(dead_code)]
    pub async fn force_withdrawal(&self, order: String) -> Result<OrderStatus, OrderStatus> {
        todo!()
>>>>>>> 10d616eb
    }

    pub fn interface(&self) -> Self {
        State {
            tx: self.tx.clone(),
        }
    }
}

enum StateAccessRequest {
    ConnectChain(HashMap<String, CurrencyProperties>),
    GetInvoiceStatus(GetInvoiceStatus),
    CreateInvoice(CreateInvoice),
    ServerStatus(oneshot::Sender<ServerStatus>),
    OrderPaid(String),
    ForceWithdrawal {
        order: String,
        res: oneshot::Sender<Result<Option<OrderStatus>, Error>>,
    },
}

struct GetInvoiceStatus {
    pub order: String,
    pub res: oneshot::Sender<Result<OrderResponse, Error>>,
}

struct CreateInvoice {
    pub order_query: OrderQuery,
    pub res: oneshot::Sender<Result<OrderResponse, Error>>,
}

struct StateData {
    currencies: HashMap<String, CurrencyProperties>,
    server_info: ServerInfo,
    db: Arc<Database>,
    chain_manager: ChainManager,
    signer: Arc<Signer>,
    recipient: AccountId32,
    account_lifetime: Timestamp,
}

impl StateData {
    async fn force_withdrawal(&mut self, order: String) -> Result<Option<OrderStatus>, Error> {
        let Some(orders) = self.db.read()?.orders()? else {
            return Ok(None);
        };

        let Some(order_info) = orders.read_order(&order)? else {
            return Ok(None);
        };

        self.chain_manager
            .reap(order.clone(), order_info.clone(), self.recipient)
            .await?;

        Ok(Some(OrderStatus {
            order,
            message: String::new(),
            recipient: self.recipient.clone().to_base58_string(42),
            server_info: self.server_info.clone(),
            order_info,
            payment_page: String::new(),
            redirect_url: String::new(),
        }))
    }

    fn update_currencies(&mut self, currencies: HashMap<String, CurrencyProperties>) {
        self.currencies.extend(currencies);
    }

    fn get_invoice_status(&self, order: String) -> Result<OrderResponse, Error> {
        let Some(orders) = self.db.read()?.orders()? else {
            return Ok(OrderResponse::NotFound);
        };

        if let Some(order_info) = orders.read_order(&order)? {
            let message = String::new(); //TODO
            Ok(OrderResponse::FoundOrder(OrderStatus {
                order,
                message,
                recipient: self.recipient.clone().to_base58_string(2), // TODO maybe but spec says use "2"
                server_info: self.server_info.clone(),
                order_info,
                payment_page: String::new(),
                redirect_url: String::new(),
            }))
        } else {
            Ok(OrderResponse::NotFound)
        }
    }

    async fn create_invoice(&self, order_query: OrderQuery) -> Result<OrderResponse, Error> {
        let order = order_query.order.clone();
        tracing::debug!("creating order {order_query:?}");
        let currency = self
            .currencies
            .get(&order_query.currency)
            .ok_or(OrderError::UnknownCurrency)?;
        let currency = currency.info(order_query.currency.clone());
        let payment_account = self.signer.construct_order_account(&order)?;
        match self.db.write(|tx| {
            tx.orders()?.create_order(
                &order,
                order_query,
                currency,
                payment_account,
                self.account_lifetime,
            )
        })? {
            OrderCreateResponse::New(new_order_info) => {
                self.chain_manager
                    .add_invoice(order.clone(), new_order_info.clone(), self.recipient)
                    .await?;
                Ok(OrderResponse::NewOrder(self.order_status(
                    order,
                    new_order_info,
                    String::new(),
                )))
            }
            OrderCreateResponse::Modified(order_info) => Ok(OrderResponse::ModifiedOrder(
                self.order_status(order, order_info, String::new()),
            )),
            OrderCreateResponse::Collision(order_status) => {
                Ok(OrderResponse::CollidedOrder(self.order_status(
                    order,
                    order_status,
                    String::from("Order with this ID was already processed"),
                )))
            }
        }
    }

    fn order_status(&self, order: String, order_info: OrderInfo, message: String) -> OrderStatus {
        OrderStatus {
            order,
            message,
            recipient: self.recipient.clone().to_base58_string(2), // TODO maybe but spec says use "2"
            server_info: self.server_info.clone(),
            order_info,
            payment_page: String::new(),
            redirect_url: String::new(),
        }
    }
}<|MERGE_RESOLUTION|>--- conflicted
+++ resolved
@@ -1,23 +1,14 @@
 use crate::{
     callback,
     chain::ChainManager,
-<<<<<<< HEAD
     database::{definitions::Timestamp, Database},
-=======
-    database::ConfigWoChains,
-    database::Database,
->>>>>>> 10d616eb
-    definitions::api_v2::{
+    error::{Error, OrderError},
+    server::definitions::api_v2::{
         CurrencyProperties, OrderCreateResponse, OrderInfo, OrderQuery, OrderResponse, OrderStatus,
         ServerInfo, ServerStatus,
     },
-    error::{Error, OrderError},
     signer::Signer,
-<<<<<<< HEAD
-    TaskTracker,
-=======
-    task_tracker::TaskTracker,
->>>>>>> 10d616eb
+    utils::task_tracker::TaskTracker,
 };
 use std::{collections::HashMap, sync::Arc};
 use substrate_crypto_light::common::{AccountId32, AsBase58};
@@ -80,21 +71,26 @@
                 account_lifetime,
             };
 
+
             // TODO: consider doing this even more lazy
-            if let Some(orders) = db_wakeup.read()?.orders()? {
-                    let order_list = orders.active_order_list()?;
-
-                    task_tracker.spawn("Restore saved orders", async move {
-                        for result in order_list {
+            task_tracker.spawn("Restore saved orders", async move {
+                if let Some(orders) = db_wakeup.read()?.orders()? {
+                    let order_list = orders.active()?;
+
+                    for result in order_list {
                             let (order, order_details) = result?;
 
-                            chain_manager_wakeup
-                                .add_invoice(order, order_details, recipient)
-                                .await?;
-                        }
-                        Ok("All saved orders restored")
-                    });
-            }
+                            // chain_manager_wakeup
+                            //     .add_invoice(order.value(), order_details, recipient)
+                            //     .await?;
+                            todo!()
+                    }
+
+                    Ok("All saved orders restored")
+                } else {
+                    Ok("")
+                }
+            });
 
             loop {
                 tokio::select! {
@@ -135,16 +131,17 @@
                                 match state.db.write(|tx| tx.orders()?.mark_paid(&id)) {
                                     Ok(order) => {
                                         // TODO: callback here
-                                        callback::callback(&order.callback, OrderStatus {
-                                            order: id.clone(),
-                                            message: String::new(),
-                                            recipient: state.recipient.clone().to_base58_string(42),
-                                            server_info: state.server_info.clone(),
-                                            order_info: order.clone(),
-                                            payment_page: String::new(),
-                                            redirect_url: String::new(),
-                                        }).await;
-                                        drop(state.chain_manager.reap(id, order, state.recipient).await);
+                                        // callback::callback(&order.callback, OrderStatus {
+                                        //     order: id.clone(),
+                                        //     message: String::new(),
+                                        //     recipient: state.recipient.clone().to_base58_string(42),
+                                        //     server_info: state.server_info.clone(),
+                                        //     order_info: order.clone(),
+                                        //     payment_page: String::new(),
+                                        //     redirect_url: String::new(),
+                                        // }).await;
+                                        // drop(state.chain_manager.reap(id, order, state.recipient).await);
+                                        todo!()
                                     }
                                     Err(e) => {
                                         tracing::error!(
@@ -234,19 +231,9 @@
         };
     }
 
-<<<<<<< HEAD
-    pub async fn force_withdrawal(&self, order: String) -> Result<Option<OrderStatus>, Error> {
-        let (res, rx) = oneshot::channel();
-        self.tx
-            .send(StateAccessRequest::ForceWithdrawal { order, res })
-            .await
-            .map_err(|_| Error::Fatal)?;
-        rx.await.map_err(|_| Error::Fatal)?
-=======
     #[allow(dead_code)]
     pub async fn force_withdrawal(&self, order: String) -> Result<OrderStatus, OrderStatus> {
         todo!()
->>>>>>> 10d616eb
     }
 
     pub fn interface(&self) -> Self {
@@ -290,27 +277,29 @@
 
 impl StateData {
     async fn force_withdrawal(&mut self, order: String) -> Result<Option<OrderStatus>, Error> {
-        let Some(orders) = self.db.read()?.orders()? else {
-            return Ok(None);
-        };
-
-        let Some(order_info) = orders.read_order(&order)? else {
-            return Ok(None);
-        };
-
-        self.chain_manager
-            .reap(order.clone(), order_info.clone(), self.recipient)
-            .await?;
-
-        Ok(Some(OrderStatus {
-            order,
-            message: String::new(),
-            recipient: self.recipient.clone().to_base58_string(42),
-            server_info: self.server_info.clone(),
-            order_info,
-            payment_page: String::new(),
-            redirect_url: String::new(),
-        }))
+        // let Some(orders) = self.db.read()?.orders()? else {
+        //     return Ok(None);
+        // };
+
+        // let Some(order_info) = orders.read(&order)? else {
+        //     return Ok(None);
+        // };
+
+        // self.chain_manager
+        //     .reap(order.clone(), order_info.clone(), self.recipient)
+        //     .await?;
+
+        // Ok(Some(OrderStatus {
+        //     order,
+        //     message: String::new(),
+        //     recipient: self.recipient.clone().to_base58_string(42),
+        //     server_info: self.server_info.clone(),
+        //     order_info,
+        //     payment_page: String::new(),
+        //     redirect_url: String::new(),
+        // }))
+
+        todo!()
     }
 
     fn update_currencies(&mut self, currencies: HashMap<String, CurrencyProperties>) {
@@ -318,65 +307,67 @@
     }
 
     fn get_invoice_status(&self, order: String) -> Result<OrderResponse, Error> {
-        let Some(orders) = self.db.read()?.orders()? else {
-            return Ok(OrderResponse::NotFound);
-        };
-
-        if let Some(order_info) = orders.read_order(&order)? {
-            let message = String::new(); //TODO
-            Ok(OrderResponse::FoundOrder(OrderStatus {
-                order,
-                message,
-                recipient: self.recipient.clone().to_base58_string(2), // TODO maybe but spec says use "2"
-                server_info: self.server_info.clone(),
-                order_info,
-                payment_page: String::new(),
-                redirect_url: String::new(),
-            }))
-        } else {
-            Ok(OrderResponse::NotFound)
-        }
+        // let Some(orders) = self.db.read()?.orders()? else {
+        //     return Ok(OrderResponse::NotFound);
+        // };
+
+        // if let Some(order_info) = orders.read_order(&order)? {
+        //     let message = String::new(); //TODO
+        //     Ok(OrderResponse::FoundOrder(OrderStatus {
+        //         order,
+        //         message,
+        //         recipient: self.recipient.clone().to_base58_string(2), // TODO maybe but spec says use "2"
+        //         server_info: self.server_info.clone(),
+        //         order_info,
+        //         payment_page: String::new(),
+        //         redirect_url: String::new(),
+        //     }))
+        // } else {
+        //     Ok(OrderResponse::NotFound)
+        // }
+        todo!()
     }
 
     async fn create_invoice(&self, order_query: OrderQuery) -> Result<OrderResponse, Error> {
-        let order = order_query.order.clone();
-        tracing::debug!("creating order {order_query:?}");
-        let currency = self
-            .currencies
-            .get(&order_query.currency)
-            .ok_or(OrderError::UnknownCurrency)?;
-        let currency = currency.info(order_query.currency.clone());
-        let payment_account = self.signer.construct_order_account(&order)?;
-        match self.db.write(|tx| {
-            tx.orders()?.create_order(
-                &order,
-                order_query,
-                currency,
-                payment_account,
-                self.account_lifetime,
-            )
-        })? {
-            OrderCreateResponse::New(new_order_info) => {
-                self.chain_manager
-                    .add_invoice(order.clone(), new_order_info.clone(), self.recipient)
-                    .await?;
-                Ok(OrderResponse::NewOrder(self.order_status(
-                    order,
-                    new_order_info,
-                    String::new(),
-                )))
-            }
-            OrderCreateResponse::Modified(order_info) => Ok(OrderResponse::ModifiedOrder(
-                self.order_status(order, order_info, String::new()),
-            )),
-            OrderCreateResponse::Collision(order_status) => {
-                Ok(OrderResponse::CollidedOrder(self.order_status(
-                    order,
-                    order_status,
-                    String::from("Order with this ID was already processed"),
-                )))
-            }
-        }
+        // let order = order_query.order.clone();
+        // tracing::debug!("creating order {order_query:?}");
+        // let currency = self
+        //     .currencies
+        //     .get(&order_query.currency)
+        //     .ok_or(OrderError::UnknownCurrency)?;
+        // let currency = currency.info(order_query.currency.clone());
+        // let payment_account = self.signer.construct_order_account(&order)?;
+        // match self.db.write(|tx| {
+        //     tx.orders()?.create_order(
+        //         &order,
+        //         order_query,
+        //         currency,
+        //         payment_account,
+        //         self.account_lifetime,
+        //     )
+        // })? {
+        //     OrderCreateResponse::New(new_order_info) => {
+        //         self.chain_manager
+        //             .add_invoice(order.clone(), new_order_info.clone(), self.recipient)
+        //             .await?;
+        //         Ok(OrderResponse::NewOrder(self.order_status(
+        //             order,
+        //             new_order_info,
+        //             String::new(),
+        //         )))
+        //     }
+        //     OrderCreateResponse::Modified(order_info) => Ok(OrderResponse::ModifiedOrder(
+        //         self.order_status(order, order_info, String::new()),
+        //     )),
+        //     OrderCreateResponse::Collision(order_status) => {
+        //         Ok(OrderResponse::CollidedOrder(self.order_status(
+        //             order,
+        //             order_status,
+        //             String::from("Order with this ID was already processed"),
+        //         )))
+        //     }
+        // }
+        todo!()
     }
 
     fn order_status(&self, order: String, order_info: OrderInfo, message: String) -> OrderStatus {
