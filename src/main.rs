use clap::Parser;
<<<<<<< HEAD
use std::{
    borrow::Cow,
    ffi::{OsStr, OsString},
    process::ExitCode,
};
use substrate_crypto_light::common::AccountId32;
use tokio::{runtime::Runtime, sync::oneshot};
use tokio_util::sync::CancellationToken;
use tracing::Level;

mod arguments;
mod callback;
mod chain;
mod chain_wip;
mod database;
mod definitions;
mod error;
mod server;
mod signer;
mod state;
mod utils;

use arguments::{CliArgs, Config};
use chain::ChainManager;
use chain_wip::definitions::Account;
use database::Database;
use error::{Error, PrettyCause};
use signer::KeyStore;
use state::State;
use utils::{
    logger,
    shutdown::{self, ShutdownNotification, ShutdownOutcome},
    task_tracker::TaskTracker,
};
=======
use std::{process::ExitCode, sync::Arc};
use substrate_crypto_light::common::{AccountId32, AsBase58};
use tokio::{
    runtime::Runtime,
    sync::{oneshot, RwLock},
};
use tokio_util::sync::CancellationToken;
use tracing::Level;

use kalatori::arguments::{CliArgs, Config, SeedEnvVars, DATABASE_DEFAULT};
use kalatori::chain::ChainManager;
use kalatori::database::ConfigWoChains;
use kalatori::error::{Error, PrettyCause};
use kalatori::logger;
use kalatori::shutdown::{set_panic_hook, ShutdownNotification, ShutdownReason};
use kalatori::signer::Signer;
use kalatori::state::State;
use kalatori::task_tracker::TaskTracker;
>>>>>>> 10d616eb

fn main() -> ExitCode {
    let shutdown_notification = ShutdownNotification::new();

    // Sets the panic hook to print directly to the standard error because the logger isn't
    // initialized yet.
    set_panic_hook(|panic| eprintln!("{panic}"), shutdown_notification.clone());

    if let Err(error) = try_main(shutdown_notification.clone()) {
        // TODO: https://github.com/rust-lang/rust/issues/92698
        // An equilibristic to conditionally print an error message without storing it as `String`
        // on the heap.
        let print = |message| {
            if tracing::event_enabled!(Level::ERROR) {
                tracing::error!("{message}");
            } else {
                eprintln!("{message}");
            }
        };

        print(format_args!(
            "Badbye! The daemon's got an error during the initialization:{}",
            error.pretty_cause()
        ));

        ExitCode::FAILURE
    } else {
        match *shutdown_notification.outcome.read_blocking() {
            ShutdownOutcome::UserRequested => {
                tracing::info!("Goodbye!");

                ExitCode::SUCCESS
            }
            ShutdownOutcome::UnrecoverableError { panic } => {
                tracing::error!(
                    "Badbye! The daemon's shut down with errors{}.",
                    if panic { " due to internal bugs" } else { "" }
                );

                ExitCode::FAILURE
            }
        }
    }
}

<<<<<<< HEAD
fn try_main(shutdown_notification: ShutdownNotification) -> Result<(), Error> {
=======
fn try_main(
    shutdown_notification: ShutdownNotification,
) -> Result<Arc<tokio::sync::RwLock<ShutdownReason>>, Error> {
>>>>>>> 10d616eb
    let cli_args = CliArgs::parse();

    logger::initialize(cli_args.log)?;
    set_panic_hook(
        |panic| tracing::error!("{panic}"),
        shutdown_notification.clone(),
    );

    tracing::info!("Kalatori {} is starting...", env!("CARGO_PKG_VERSION"));

    let recipient_account = Account::from_os_str(cli_args.recipient)?;

    tracing::info!("The given recipient: {recipient_account:#}.");

    let recipient = recipient_account.into();
    let key_store = KeyStore::parse()?;
    let config = Config::parse(cli_args.config)?;

    Runtime::new()
        .map_err(Error::Runtime)?
        .block_on(async_try_main(
            shutdown_notification,
            recipient,
            cli_args.remark,
            cli_args.database,
            config,
            key_store,
        ))
}

#[expect(clippy::option_option)]
async fn async_try_main(
    shutdown_notification: ShutdownNotification,
    recipient: AccountId32,
    remark: Option<String>,
    db_option_option: Option<Option<OsString>>,
    config: Config,
    key_store: KeyStore,
) -> Result<(), Error> {
    let (task_tracker, error_rx) = TaskTracker::new();
<<<<<<< HEAD
    let connected_chains =
        chain_wip::connect(config.chain.clone(), config.intervals.clone()).await?;
    let (database, signer) = Database::new(
        db_option_option.map_or_else(
            || {
                Some(match config.database {
                    Cow::Borrowed(s) => Cow::from(OsStr::new(s)),
                    Cow::Owned(s) => Cow::from(OsString::from(s)),
                })
            },
            |path| path.map(Into::into),
        ),
        &connected_chains,
        key_store,
=======

    let recipient = AccountId32::from_base58_string(&recipient_string)
        .map_err(Error::RecipientAccount)?
        .0;

    let signer = Signer::init(recipient, task_tracker.clone(), seed_env_vars.seed)?;

    let db = kalatori::database::Database::init(
        database_path,
        task_tracker.clone(),
        config.account_lifetime,
>>>>>>> 10d616eb
    )?;

    let (cm_tx, cm_rx) = oneshot::channel();
    let state = State::initialise(
        signer.clone(),
        Some(config.debug),
        remark,
        database.clone(),
        cm_rx,
        task_tracker.clone(),
        shutdown_notification.token.clone(),
        recipient,
        config.intervals.account_lifetime.unwrap(),
    );

    cm_tx
        .send(ChainManager::ignite(
            config.chain,
            state.interface(),
            signer.clone(),
            task_tracker.clone(),
            shutdown_notification.token.clone(),
        )?)
        .map_err(|_| Error::Fatal)?;

    let server = kalatori::server::new(
        shutdown_notification.token.clone(),
        config.host,
        state.interface(),
    )
    .await?;

    task_tracker.spawn("the server module", server);

    let shutdown_completed = CancellationToken::new();
    let mut shutdown_listener = tokio::spawn(kalatori::shutdown::listener(
        shutdown_notification.token.clone(),
        shutdown_completed.clone(),
    ));

    tracing::info!("The initialization has been completed.");

    // Start the main loop and wait for it to gracefully end or the early termination signal.
    tokio::select! {
        biased;
        () = task_tracker.wait_and_shutdown(error_rx, shutdown_notification) => {
            shutdown_completed.cancel();
<<<<<<< HEAD

            shutdown_listener.await
        }
        shutdown_listener_result = &mut shutdown_listener => shutdown_listener_result
    }
    .expect("shutdown listener shouldn't panic")
=======
            shutdown_listener.await.expect("shutdown listener shouldn't panic")?;

            reason
        }
        error = &mut shutdown_listener => {
            return Err(
                error
                    .expect("shutdown listener shouldn't panic")
                    .expect_err("shutdown listener should only complete on errors here")
            );
        }
    })
>>>>>>> 10d616eb
}<|MERGE_RESOLUTION|>--- conflicted
+++ resolved
@@ -1,5 +1,4 @@
 use clap::Parser;
-<<<<<<< HEAD
 use std::{
     borrow::Cow,
     ffi::{OsStr, OsString},
@@ -15,16 +14,14 @@
 mod chain;
 mod chain_wip;
 mod database;
-mod definitions;
 mod error;
 mod server;
 mod signer;
 mod state;
 mod utils;
 
-use arguments::{CliArgs, Config};
+use arguments::{CliArgs, Config, Account};
 use chain::ChainManager;
-use chain_wip::definitions::Account;
 use database::Database;
 use error::{Error, PrettyCause};
 use signer::KeyStore;
@@ -34,33 +31,13 @@
     shutdown::{self, ShutdownNotification, ShutdownOutcome},
     task_tracker::TaskTracker,
 };
-=======
-use std::{process::ExitCode, sync::Arc};
-use substrate_crypto_light::common::{AccountId32, AsBase58};
-use tokio::{
-    runtime::Runtime,
-    sync::{oneshot, RwLock},
-};
-use tokio_util::sync::CancellationToken;
-use tracing::Level;
-
-use kalatori::arguments::{CliArgs, Config, SeedEnvVars, DATABASE_DEFAULT};
-use kalatori::chain::ChainManager;
-use kalatori::database::ConfigWoChains;
-use kalatori::error::{Error, PrettyCause};
-use kalatori::logger;
-use kalatori::shutdown::{set_panic_hook, ShutdownNotification, ShutdownReason};
-use kalatori::signer::Signer;
-use kalatori::state::State;
-use kalatori::task_tracker::TaskTracker;
->>>>>>> 10d616eb
 
 fn main() -> ExitCode {
     let shutdown_notification = ShutdownNotification::new();
 
     // Sets the panic hook to print directly to the standard error because the logger isn't
     // initialized yet.
-    set_panic_hook(|panic| eprintln!("{panic}"), shutdown_notification.clone());
+    shutdown::set_panic_hook(|panic| eprintln!("{panic}"), shutdown_notification.clone());
 
     if let Err(error) = try_main(shutdown_notification.clone()) {
         // TODO: https://github.com/rust-lang/rust/issues/92698
@@ -99,17 +76,11 @@
     }
 }
 
-<<<<<<< HEAD
 fn try_main(shutdown_notification: ShutdownNotification) -> Result<(), Error> {
-=======
-fn try_main(
-    shutdown_notification: ShutdownNotification,
-) -> Result<Arc<tokio::sync::RwLock<ShutdownReason>>, Error> {
->>>>>>> 10d616eb
     let cli_args = CliArgs::parse();
 
     logger::initialize(cli_args.log)?;
-    set_panic_hook(
+    shutdown::set_panic_hook(
         |panic| tracing::error!("{panic}"),
         shutdown_notification.clone(),
     );
@@ -146,7 +117,6 @@
     key_store: KeyStore,
 ) -> Result<(), Error> {
     let (task_tracker, error_rx) = TaskTracker::new();
-<<<<<<< HEAD
     let connected_chains =
         chain_wip::connect(config.chain.clone(), config.intervals.clone()).await?;
     let (database, signer) = Database::new(
@@ -161,19 +131,6 @@
         ),
         &connected_chains,
         key_store,
-=======
-
-    let recipient = AccountId32::from_base58_string(&recipient_string)
-        .map_err(Error::RecipientAccount)?
-        .0;
-
-    let signer = Signer::init(recipient, task_tracker.clone(), seed_env_vars.seed)?;
-
-    let db = kalatori::database::Database::init(
-        database_path,
-        task_tracker.clone(),
-        config.account_lifetime,
->>>>>>> 10d616eb
     )?;
 
     let (cm_tx, cm_rx) = oneshot::channel();
@@ -199,7 +156,7 @@
         )?)
         .map_err(|_| Error::Fatal)?;
 
-    let server = kalatori::server::new(
+    let server = server::new(
         shutdown_notification.token.clone(),
         config.host,
         state.interface(),
@@ -209,7 +166,7 @@
     task_tracker.spawn("the server module", server);
 
     let shutdown_completed = CancellationToken::new();
-    let mut shutdown_listener = tokio::spawn(kalatori::shutdown::listener(
+    let mut shutdown_listener = tokio::spawn(shutdown::listener(
         shutdown_notification.token.clone(),
         shutdown_completed.clone(),
     ));
@@ -221,25 +178,10 @@
         biased;
         () = task_tracker.wait_and_shutdown(error_rx, shutdown_notification) => {
             shutdown_completed.cancel();
-<<<<<<< HEAD
 
             shutdown_listener.await
         }
         shutdown_listener_result = &mut shutdown_listener => shutdown_listener_result
     }
     .expect("shutdown listener shouldn't panic")
-=======
-            shutdown_listener.await.expect("shutdown listener shouldn't panic")?;
-
-            reason
-        }
-        error = &mut shutdown_listener => {
-            return Err(
-                error
-                    .expect("shutdown listener shouldn't panic")
-                    .expect_err("shutdown listener should only complete on errors here")
-            );
-        }
-    })
->>>>>>> 10d616eb
 }