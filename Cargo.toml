[package]
name = "kalatori"
authors = ["Alzymologist Oy <contact@zymologia.fi>"]
<<<<<<< HEAD
version = "0.2.0-rc4"
=======
version = "0.2.1"
>>>>>>> 10d616eb
edition = "2021"
description = "A gateway daemon for Kalatori."
license = "GPL-3.0-or-later"
repository = "https://github.com/Alzymologist/Kalatori-backend"
readme = true
keywords = ["substrate", "blockchain", "finance", "service", "middleware"]
categories = ["finance"]
rust-version = "1.81"

[dependencies]
shadow-rs = { version = "0.35", default-features = false }
names = { version = "0.14", default-features = false }
toml_edit = { version = "0.22", default-features = false, features = [
    "serde",
    "parse",
    "perf",
] }
tracing-subscriber = { version = "0.3", features = ["env-filter", "time"] }
tokio-util = { version = "0.7", features = ["rt"] }
codec = { package = "parity-scale-codec", version = "3", features = [
    "chain-error",
    "derive",
] }
serde = { version = "1", features = ["derive", "rc"] }
zeroize = { version = "1", features = ["derive"] }
clap = { version = "4", features = [
    "derive",
    "cargo",
    "env",
    "string",
    "wrap_help",
    "deprecated",
] }
jsonrpsee = { version = "0.24", features = ["ws-client"] }
tokio = { version = "1", features = ["rt-multi-thread", "signal", "time"] }
serde_json = { version = "1", features = ["raw_value"] }
tracing = "0.1"
thiserror = "1"
ahash = "0.8"
redb = "2"
arrayvec = "0.7"
indexmap = "2"
time = "0.3"
const-hex = "1"
const_format = "0.2"
ruint = "1"
frame-metadata = "16"
rand = "0.8"
paste = "1"
scale-info = "2"
indoc = "2"
async-lock = "3"
scale-encode = { version = "0.7", default-features = false, features = ["std"] }
scale-decode = { version = "0.13", default-features = false, features = ["std", "derive"] }
scale-type-resolver = "0.2"
hasher = { package = "sp-crypto-hashing", version = "0.1" }

axum = { version = "0.7", default-features = false, features = [
    "tokio",
    "http1",
    "query",
    "json",
    "matched-path",
] }
ureq = { version = "2", default-features = false, features = ["json"] }
axum-macros = "0.4"
primitive-types = "0.12"

substrate_parser = { git = "https://github.com/Alzymologist/substrate-parser" }
substrate-constructor = { git = "https://github.com/Alzymologist/substrate-constructor" }
mnemonic-external = { git = "https://github.com/Alzymologist/mnemonic-external" }
substrate-crypto-light = { git = "https://github.com/Alzymologist/substrate-crypto-light" }

[build-dependencies]
shadow-rs = { version = "0.35", default-features = false }

[profile.release]
strip = true
lto = true
codegen-units = 1
panic = "abort"
overflow-checks = true

[lints.rust]
future_incompatible = "warn"
let_underscore = "warn"
rust_2018_idioms = "warn"
unused = "warn"
# TODO: https://github.com/rust-lang/cargo/issues/12918
rust-2024-compatibility = { level = "warn", priority = -1 }

[lints.clippy]
allow_attributes = "warn"
shadow_reuse = "warn"
shadow_same = "warn"
shadow_unrelated = "warn"
cargo_common_metadata = "warn"
arithmetic_side_effects = "warn"
# TODO: https://github.com/rust-lang/cargo/issues/12918
pedantic = { level = "warn", priority = -1 }<|MERGE_RESOLUTION|>--- conflicted
+++ resolved
@@ -1,11 +1,7 @@
 [package]
 name = "kalatori"
 authors = ["Alzymologist Oy <contact@zymologia.fi>"]
-<<<<<<< HEAD
-version = "0.2.0-rc4"
-=======
 version = "0.2.1"
->>>>>>> 10d616eb
 edition = "2021"
 description = "A gateway daemon for Kalatori."
 license = "GPL-3.0-or-later"
@@ -72,7 +68,6 @@
 ] }
 ureq = { version = "2", default-features = false, features = ["json"] }
 axum-macros = "0.4"
-primitive-types = "0.12"
 
 substrate_parser = { git = "https://github.com/Alzymologist/substrate-parser" }
 substrate-constructor = { git = "https://github.com/Alzymologist/substrate-constructor" }
